# Welcome to your Lovable project

## Project info

**URL**: https://lovable.dev/projects/e4cce269-0ddb-46c0-8401-035391dbecce

## How can I edit this code?

There are several ways of editing your application.

**Use Lovable**

Simply visit the [Lovable Project](https://lovable.dev/projects/e4cce269-0ddb-46c0-8401-035391dbecce) and start prompting.

Changes made via Lovable will be committed automatically to this repo.

**Use your preferred IDE**

If you want to work locally using your own IDE, you can clone this repo and push changes. Pushed changes will also be reflected in Lovable.

The only requirement is having Node.js & npm installed - [install with nvm](https://github.com/nvm-sh/nvm#installing-and-updating)

Follow these steps:

```sh
# Step 1: Clone the repository using the project's Git URL.
git clone <YOUR_GIT_URL>

# Step 2: Navigate to the project directory.
cd <YOUR_PROJECT_NAME>

# Step 3: Install the necessary dependencies.
npm i

# Step 4: Start the development server with auto-reloading and an instant preview.
npm run dev
```

**Edit a file directly in GitHub**

- Navigate to the desired file(s).
- Click the "Edit" button (pencil icon) at the top right of the file view.
- Make your changes and commit the changes.

**Use GitHub Codespaces**

- Navigate to the main page of your repository.
- Click on the "Code" button (green button) near the top right.
- Select the "Codespaces" tab.
- Click on "New codespace" to launch a new Codespace environment.
- Edit files directly within the Codespace and commit and push your changes once you're done.

## What technologies are used for this project?

This project is built with:

- Vite
- TypeScript
- React
- shadcn-ui
- Tailwind CSS

## How can I deploy this project?

Simply open [Lovable](https://lovable.dev/projects/e4cce269-0ddb-46c0-8401-035391dbecce) and click on Share -> Publish.

## Can I connect a custom domain to my Lovable project?

Yes, you can!

To connect a domain, navigate to Project > Settings > Domains and click Connect Domain.

Read more here: [Setting up a custom domain](https://docs.lovable.dev/tips-tricks/custom-domain#step-by-step-guide)

## Required environment variables

Several Supabase Edge functions depend on environment variables for Supabase and Stripe access. Create a `.env` file in the `supabase` directory with at least the following keys:

```
SUPABASE_URL=<your-supabase-url>
SUPABASE_SERVICE_ROLE_KEY=<your-service-role-key>
SUPABASE_ANON_KEY=<your-anon-key>
STRIPE_SECRET_KEY=<your-stripe-secret-key>
STRIPE_WEBHOOK_SECRET=<your-stripe-webhook-secret>
```

Make sure these are set when deploying functions so the API calls succeed.

<<<<<<< HEAD
### Supabase and Stripe setup

1. **Create accounts** – Sign up for [Supabase](https://supabase.com) and [Stripe](https://stripe.com) if you haven't already.
2. **Create a Supabase project** – After logging in, create a new project and obtain the Project URL and API keys from `Settings > API`.
3. **Configure environment variables** – Copy the values into a `.env` file inside the `supabase` directory as shown above.
4. **Install the Supabase CLI** – Run `npm install -g supabase` and authenticate with `supabase login`.
5. **Deploy functions** – From the project root, run `supabase functions deploy --project-ref <project-ref>` to upload the Edge functions.
6. **Set up Stripe** – In the Stripe dashboard create API keys and a webhook secret, then add them to your `.env` file.
7. **Configure webhooks** – Point the Stripe webhook URL to `/functions/v1/stripe-webhook` on your Supabase project.

After these steps the serverless functions will have the credentials they need for Supabase and Stripe access.

=======
>>>>>>> a5162dda
## Two‑factor authentication

The `TwoFactorManager` component now generates a secure TOTP secret using browser crypto and verifies tokens locally. When enabling 2FA, scan the displayed OTP URL with an authenticator app and enter the generated code to complete setup.<|MERGE_RESOLUTION|>--- conflicted
+++ resolved
@@ -86,7 +86,7 @@
 
 Make sure these are set when deploying functions so the API calls succeed.
 
-<<<<<<< HEAD
+ 8uxpdn-codex/conduct-full-system-audit-and-prioritize-findings
 ### Supabase and Stripe setup
 
 1. **Create accounts** – Sign up for [Supabase](https://supabase.com) and [Stripe](https://stripe.com) if you haven't already.
@@ -99,8 +99,8 @@
 
 After these steps the serverless functions will have the credentials they need for Supabase and Stripe access.
 
-=======
->>>>>>> a5162dda
+
+ main
 ## Two‑factor authentication
 
 The `TwoFactorManager` component now generates a secure TOTP secret using browser crypto and verifies tokens locally. When enabling 2FA, scan the displayed OTP URL with an authenticator app and enter the generated code to complete setup.