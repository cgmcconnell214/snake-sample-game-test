import js from "@eslint/js";
import globals from "globals";
import reactHooks from "eslint-plugin-react-hooks";
import reactRefresh from "eslint-plugin-react-refresh";
import tseslint from "typescript-eslint";

export default tseslint.config(
  { ignores: ["dist"] },
  {
    extends: [js.configs.recommended, ...tseslint.configs.recommended],
    files: ["**/*.{ts,tsx}"],
    languageOptions: {
      ecmaVersion: 2020,
      globals: globals.browser,
    },
    plugins: {
      "react-hooks": reactHooks,
      "react-refresh": reactRefresh,
    },
    rules: {
      ...reactHooks.configs.recommended.rules,
      "react-refresh/only-export-components": [
        "warn",
        { allowConstantExport: true },
      ],
      "@typescript-eslint/no-unused-vars": "off",
      "@typescript-eslint/no-explicit-any": "off",
<<<<<<< HEAD
=======
      "@typescript-eslint/no-require-imports": "off",
      "@typescript-eslint/no-empty-object-type": "off",
      "@typescript-eslint/no-unused-expressions": "off",
>>>>>>> c290d3aa
    },
  }
);<|MERGE_RESOLUTION|>--- conflicted
+++ resolved
@@ -25,12 +25,12 @@
       ],
       "@typescript-eslint/no-unused-vars": "off",
       "@typescript-eslint/no-explicit-any": "off",
-<<<<<<< HEAD
-=======
+ codex/generate-final-production-readiness-checklist
+
       "@typescript-eslint/no-require-imports": "off",
       "@typescript-eslint/no-empty-object-type": "off",
       "@typescript-eslint/no-unused-expressions": "off",
->>>>>>> c290d3aa
+ main
     },
   }
 );