import { defineConfig } from 'vitest/config'
import tsconfigPaths from 'vite-tsconfig-paths'

export default defineConfig({
  plugins: [tsconfigPaths()],
  esbuild: {
    jsx: 'automatic',
    jsxDev: true,
    jsxImportSource: 'react',
  },
  test: {
    environment: 'jsdom',
<<<<<<< HEAD
=======
    globals: true,
>>>>>>> ae9a2b6a
    setupFiles: './tests/setup.ts',
    coverage: {
      reporter: ['text', 'html', 'json'],
      provider: 'v8',
    },
  },
})<|MERGE_RESOLUTION|>--- conflicted
+++ resolved
@@ -10,10 +10,7 @@
   },
   test: {
     environment: 'jsdom',
-<<<<<<< HEAD
-=======
     globals: true,
->>>>>>> ae9a2b6a
     setupFiles: './tests/setup.ts',
     coverage: {
       reporter: ['text', 'html', 'json'],
