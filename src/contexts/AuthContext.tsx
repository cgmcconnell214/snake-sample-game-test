import React, { createContext, useContext, useEffect, useState } from 'react';
import { User, Session } from '@supabase/supabase-js';
import { supabase } from '@/integrations/supabase/client';
import { useToast } from '@/hooks/use-toast';

interface Profile {
  user_id: string;
  role?: string;
  subscription_tier?: string;
  compliance_risk?: string;
  kyc_status?: string;
  first_name?: string;
  last_name?: string;
  email?: string;
  avatar_url?: string;
  display_name?: string;
  username?: string;
  bio?: string;
  [key: string]: unknown;
}

interface AuthContextType {
  user: User | null;
  session: Session | null;
<<<<<<< HEAD
  profile: Profile | null;
  loading: boolean;
  signIn: (email: string, password: string) => Promise<{ error: Error | null }>;
=======
  profile: Record<string, unknown> | null;
  loading: boolean;
  signIn: (email: string, password: string) => Promise<{ error: unknown }>;
 codex/replace-instances-of-any-with-correct-types
  signUp: (email: string, password: string, metadata?: Record<string, unknown>) => Promise<{ error: unknown }>;

>>>>>>> 8343bb0e
  signUp: (
    email: string,
    password: string,
    metadata?: Record<string, unknown>
<<<<<<< HEAD
  ) => Promise<{ error: Error | null }>;
=======
  ) => Promise<{ error: unknown }>;
 main
>>>>>>> 8343bb0e
  signOut: () => Promise<void>;
  refreshProfile: () => Promise<void>;
  checkSubscription: () => Promise<void>;
}

const AuthContext = createContext<AuthContextType>({} as AuthContextType);

export const useAuth = () => {
  const context = useContext(AuthContext);
  if (!context) {
    throw new Error('useAuth must be used within an AuthProvider');
  }
  return context;
};

export const AuthProvider: React.FC<{ children: React.ReactNode }> = ({ children }) => {
  const [user, setUser] = useState<User | null>(null);
  const [session, setSession] = useState<Session | null>(null);
<<<<<<< HEAD
  const [profile, setProfile] = useState<Profile | null>(null);
=======
  const [profile, setProfile] = useState<Record<string, unknown> | null>(null);
>>>>>>> 8343bb0e
  const [loading, setLoading] = useState(true);
  const { toast } = useToast();

  const cleanupAuthState = () => {
    Object.keys(localStorage).forEach((key) => {
      if (key.startsWith('supabase.auth.') || key.includes('sb-')) {
        localStorage.removeItem(key);
      }
    });
    Object.keys(sessionStorage || {}).forEach((key) => {
      if (key.startsWith('supabase.auth.') || key.includes('sb-')) {
        sessionStorage.removeItem(key);
      }
    });
  };

  const refreshProfile = async () => {
    if (!user) return;
    
    try {
      // Fetch main profile data
      const { data, error } = await supabase
        .from('profiles')
        .select('*')
        .eq('user_id', user.id)
        .single();
      
      if (error) {
        console.error('Error fetching profile:', error);
        return;
      }
      
      // Also fetch user_profile to merge data
      const { data: userProfileData, error: userProfileError } = await supabase
        .from('user_profiles')
        .select('*')
        .eq('user_id', user.id)
        .single();
        
      if (!userProfileError && userProfileData) {
        // Merge user_profile data with profile data, prioritizing user_profile
        const mergedProfile = {
          ...data,
          avatar_url: userProfileData.avatar_url || data.avatar_url,
          display_name: userProfileData.display_name,
          username: userProfileData.username,
          bio: userProfileData.bio
        };
        
        setProfile(mergedProfile);
      } else {
        setProfile(data);
      }
      
      // Check subscription status after profile update
      await checkSubscription();
    } catch (error) {
      console.error('Error in refreshProfile:', error);
    }
  };

  const checkSubscription = async () => {
    if (!user) return;
    
    try {
      const { data: session } = await supabase.auth.getSession();
      if (!session.session?.access_token) return;

      const { data, error } = await supabase.functions.invoke('check-subscription', {
        headers: {
          Authorization: `Bearer ${session.session.access_token}`,
        },
      });

      if (error) {
        console.error('Error checking subscription:', error);
        return;
      }

      console.log('Subscription check result:', data);
    } catch (error) {
      console.error('Error in checkSubscription:', error);
    }
  };

  useEffect(() => {
    // Set up auth state listener FIRST
    const { data: { subscription } } = supabase.auth.onAuthStateChange(
      async (event, session) => {
        setSession(session);
        setUser(session?.user ?? null);
        
        if (event === 'SIGNED_IN' && session?.user) {
          // Defer profile fetching to prevent deadlocks
          setTimeout(() => {
            refreshProfile();
          }, 0);
          
          // Log user behavior
          setTimeout(async () => {
            try {
              await supabase.from('user_behavior_log').insert({
                user_id: session.user.id,
                action: 'login',
                ip_address: null, // Will be handled by RLS
                user_agent: navigator.userAgent,
              });
            } catch (error) {
              console.error('Error logging user behavior:', error);
            }
          }, 100);
        }
        
        if (event === 'SIGNED_OUT') {
          setProfile(null);
        }
        
        setLoading(false);
      }
    );

    // THEN check for existing session
    supabase.auth.getSession().then(({ data: { session } }) => {
      setSession(session);
      setUser(session?.user ?? null);
      if (session?.user) {
        setTimeout(() => {
          refreshProfile();
        }, 0);
      }
      setLoading(false);
    });

    return () => subscription.unsubscribe();
  }, []);

  const signIn = async (email: string, password: string) => {
    try {
      cleanupAuthState();
      
      try {
        await supabase.auth.signOut({ scope: 'global' });
      } catch (err) {
        // Continue even if this fails
      }

      const { data, error } = await supabase.auth.signInWithPassword({
        email,
        password,
      });

      if (error) throw error;

      if (data.user) {
        toast({
          title: "Welcome back!",
          description: "You have been successfully signed in.",
        });
        // Force page reload for clean state
        setTimeout(() => {
          window.location.href = '/';
        }, 1000);
      }

      return { error: null };
    } catch (error: unknown) {
<<<<<<< HEAD
      // TODO: Verify correct error type
=======
>>>>>>> 8343bb0e
      console.error('Sign in error:', error);
      return { error: error as Error };
    }
  };

<<<<<<< HEAD
=======
 codex/replace-instances-of-any-with-correct-types
  const signUp = async (email: string, password: string, metadata?: Record<string, unknown>) => {

>>>>>>> 8343bb0e
  const signUp = async (
    email: string,
    password: string,
    metadata?: Record<string, unknown>
  ) => {
<<<<<<< HEAD
=======
 main
>>>>>>> 8343bb0e
    try {
      cleanupAuthState();
      
      const redirectUrl = `${window.location.origin}/`;
      
      const { data, error } = await supabase.auth.signUp({
        email,
        password,
        options: {
          emailRedirectTo: redirectUrl,
          data: metadata || {}
        }
      });

      if (error) throw error;

      toast({
        title: "Account created!",
        description: "Please check your email to verify your account.",
      });

      return { error: null };
    } catch (error: unknown) {
<<<<<<< HEAD
      // TODO: Verify correct error type
=======
>>>>>>> 8343bb0e
      console.error('Sign up error:', error);
      return { error: error as Error };
    }
  };

  const signOut = async () => {
    try {
      cleanupAuthState();

      toast({
        title: "Signed out",
        description: "Redirecting to the homepage...",
      });

      // Navigate away from protected routes immediately
      window.location.replace('/');

      try {
        await supabase.auth.signOut({ scope: 'global' });
      } catch (err) {
        // Ignore errors
      }
    } catch (error) {
      console.error('Sign out error:', error);
    }
  };

  const value = {
    user,
    session,
    profile,
    loading,
    signIn,
    signUp,
    signOut,
    refreshProfile,
    checkSubscription,
  };

  return (
    <AuthContext.Provider value={value}>
      {children}
    </AuthContext.Provider>
  );
};<|MERGE_RESOLUTION|>--- conflicted
+++ resolved
@@ -22,28 +22,28 @@
 interface AuthContextType {
   user: User | null;
   session: Session | null;
-<<<<<<< HEAD
+ codex/replace-any-with-correct-typescript-types
   profile: Profile | null;
   loading: boolean;
   signIn: (email: string, password: string) => Promise<{ error: Error | null }>;
-=======
+
   profile: Record<string, unknown> | null;
   loading: boolean;
   signIn: (email: string, password: string) => Promise<{ error: unknown }>;
  codex/replace-instances-of-any-with-correct-types
   signUp: (email: string, password: string, metadata?: Record<string, unknown>) => Promise<{ error: unknown }>;
 
->>>>>>> 8343bb0e
+ main
   signUp: (
     email: string,
     password: string,
     metadata?: Record<string, unknown>
-<<<<<<< HEAD
+ codex/replace-any-with-correct-typescript-types
   ) => Promise<{ error: Error | null }>;
-=======
+
   ) => Promise<{ error: unknown }>;
  main
->>>>>>> 8343bb0e
+ main
   signOut: () => Promise<void>;
   refreshProfile: () => Promise<void>;
   checkSubscription: () => Promise<void>;
@@ -62,11 +62,11 @@
 export const AuthProvider: React.FC<{ children: React.ReactNode }> = ({ children }) => {
   const [user, setUser] = useState<User | null>(null);
   const [session, setSession] = useState<Session | null>(null);
-<<<<<<< HEAD
+ codex/replace-any-with-correct-typescript-types
   const [profile, setProfile] = useState<Profile | null>(null);
-=======
+
   const [profile, setProfile] = useState<Record<string, unknown> | null>(null);
->>>>>>> 8343bb0e
+ main
   const [loading, setLoading] = useState(true);
   const { toast } = useToast();
 
@@ -233,30 +233,30 @@
 
       return { error: null };
     } catch (error: unknown) {
-<<<<<<< HEAD
+ codex/replace-any-with-correct-typescript-types
       // TODO: Verify correct error type
-=======
->>>>>>> 8343bb0e
+
+ main
       console.error('Sign in error:', error);
       return { error: error as Error };
     }
   };
 
-<<<<<<< HEAD
-=======
+ codex/replace-any-with-correct-typescript-types
+
  codex/replace-instances-of-any-with-correct-types
   const signUp = async (email: string, password: string, metadata?: Record<string, unknown>) => {
 
->>>>>>> 8343bb0e
+ main
   const signUp = async (
     email: string,
     password: string,
     metadata?: Record<string, unknown>
   ) => {
-<<<<<<< HEAD
-=======
- main
->>>>>>> 8343bb0e
+ codex/replace-any-with-correct-typescript-types
+
+ main
+ main
     try {
       cleanupAuthState();
       
@@ -280,10 +280,10 @@
 
       return { error: null };
     } catch (error: unknown) {
-<<<<<<< HEAD
+ codex/replace-any-with-correct-typescript-types
       // TODO: Verify correct error type
-=======
->>>>>>> 8343bb0e
+
+ main
       console.error('Sign up error:', error);
       return { error: error as Error };
     }
