import React, { createContext, useContext, useEffect, useState } from 'react';
import { User, Session } from '@supabase/supabase-js';
import { supabase } from '@/integrations/supabase/client';
import { useToast } from '@/hooks/use-toast';

interface AuthContextType {
  user: User | null;
  session: Session | null;
  profile: Record<string, unknown> | null;
  loading: boolean;
  signIn: (email: string, password: string) => Promise<{ error: unknown }>;
<<<<<<< HEAD
  signUp: (email: string, password: string, metadata?: Record<string, unknown>) => Promise<{ error: unknown }>;
=======
  signUp: (
    email: string,
    password: string,
    metadata?: Record<string, unknown>
  ) => Promise<{ error: unknown }>;
>>>>>>> f9e45745
  signOut: () => Promise<void>;
  refreshProfile: () => Promise<void>;
  checkSubscription: () => Promise<void>;
}

const AuthContext = createContext<AuthContextType>({} as AuthContextType);

export const useAuth = () => {
  const context = useContext(AuthContext);
  if (!context) {
    throw new Error('useAuth must be used within an AuthProvider');
  }
  return context;
};

export const AuthProvider: React.FC<{ children: React.ReactNode }> = ({ children }) => {
  const [user, setUser] = useState<User | null>(null);
  const [session, setSession] = useState<Session | null>(null);
  const [profile, setProfile] = useState<Record<string, unknown> | null>(null);
  const [loading, setLoading] = useState(true);
  const { toast } = useToast();

  const cleanupAuthState = () => {
    Object.keys(localStorage).forEach((key) => {
      if (key.startsWith('supabase.auth.') || key.includes('sb-')) {
        localStorage.removeItem(key);
      }
    });
    Object.keys(sessionStorage || {}).forEach((key) => {
      if (key.startsWith('supabase.auth.') || key.includes('sb-')) {
        sessionStorage.removeItem(key);
      }
    });
  };

  const refreshProfile = async () => {
    if (!user) return;
    
    try {
      // Fetch main profile data
      const { data, error } = await supabase
        .from('profiles')
        .select('*')
        .eq('user_id', user.id)
        .single();
      
      if (error) {
        console.error('Error fetching profile:', error);
        return;
      }
      
      // Also fetch user_profile to merge data
      const { data: userProfileData, error: userProfileError } = await supabase
        .from('user_profiles')
        .select('*')
        .eq('user_id', user.id)
        .single();
        
      if (!userProfileError && userProfileData) {
        // Merge user_profile data with profile data, prioritizing user_profile
        const mergedProfile = {
          ...data,
          avatar_url: userProfileData.avatar_url || data.avatar_url,
          display_name: userProfileData.display_name,
          username: userProfileData.username,
          bio: userProfileData.bio
        };
        
        setProfile(mergedProfile);
      } else {
        setProfile(data);
      }
      
      // Check subscription status after profile update
      await checkSubscription();
    } catch (error) {
      console.error('Error in refreshProfile:', error);
    }
  };

  const checkSubscription = async () => {
    if (!user) return;
    
    try {
      const { data: session } = await supabase.auth.getSession();
      if (!session.session?.access_token) return;

      const { data, error } = await supabase.functions.invoke('check-subscription', {
        headers: {
          Authorization: `Bearer ${session.session.access_token}`,
        },
      });

      if (error) {
        console.error('Error checking subscription:', error);
        return;
      }

      console.log('Subscription check result:', data);
    } catch (error) {
      console.error('Error in checkSubscription:', error);
    }
  };

  useEffect(() => {
    // Set up auth state listener FIRST
    const { data: { subscription } } = supabase.auth.onAuthStateChange(
      async (event, session) => {
        setSession(session);
        setUser(session?.user ?? null);
        
        if (event === 'SIGNED_IN' && session?.user) {
          // Defer profile fetching to prevent deadlocks
          setTimeout(() => {
            refreshProfile();
          }, 0);
          
          // Log user behavior
          setTimeout(async () => {
            try {
              await supabase.from('user_behavior_log').insert({
                user_id: session.user.id,
                action: 'login',
                ip_address: null, // Will be handled by RLS
                user_agent: navigator.userAgent,
              });
            } catch (error) {
              console.error('Error logging user behavior:', error);
            }
          }, 100);
        }
        
        if (event === 'SIGNED_OUT') {
          setProfile(null);
        }
        
        setLoading(false);
      }
    );

    // THEN check for existing session
    supabase.auth.getSession().then(({ data: { session } }) => {
      setSession(session);
      setUser(session?.user ?? null);
      if (session?.user) {
        setTimeout(() => {
          refreshProfile();
        }, 0);
      }
      setLoading(false);
    });

    return () => subscription.unsubscribe();
  }, []);

  const signIn = async (email: string, password: string) => {
    try {
      cleanupAuthState();
      
      try {
        await supabase.auth.signOut({ scope: 'global' });
      } catch (err) {
        // Continue even if this fails
      }

      const { data, error } = await supabase.auth.signInWithPassword({
        email,
        password,
      });

      if (error) throw error;

      if (data.user) {
        toast({
          title: "Welcome back!",
          description: "You have been successfully signed in.",
        });
        // Force page reload for clean state
        setTimeout(() => {
          window.location.href = '/';
        }, 1000);
      }

      return { error: null };
    } catch (error: unknown) {
      console.error('Sign in error:', error);
      return { error };
    }
  };

<<<<<<< HEAD
  const signUp = async (email: string, password: string, metadata?: Record<string, unknown>) => {
=======
  const signUp = async (
    email: string,
    password: string,
    metadata?: Record<string, unknown>
  ) => {
>>>>>>> f9e45745
    try {
      cleanupAuthState();
      
      const redirectUrl = `${window.location.origin}/`;
      
      const { data, error } = await supabase.auth.signUp({
        email,
        password,
        options: {
          emailRedirectTo: redirectUrl,
          data: metadata || {}
        }
      });

      if (error) throw error;

      toast({
        title: "Account created!",
        description: "Please check your email to verify your account.",
      });

      return { error: null };
    } catch (error: unknown) {
      console.error('Sign up error:', error);
      return { error };
    }
  };

  const signOut = async () => {
    try {
      cleanupAuthState();
      
      try {
        await supabase.auth.signOut({ scope: 'global' });
      } catch (err) {
        // Ignore errors
      }
      
      toast({
        title: "Signed out",
        description: "You have been successfully signed out.",
      });
      
      // Force page reload for clean state
      window.location.href = '/auth';
    } catch (error) {
      console.error('Sign out error:', error);
    }
  };

  const value = {
    user,
    session,
    profile,
    loading,
    signIn,
    signUp,
    signOut,
    refreshProfile,
    checkSubscription,
  };

  return (
    <AuthContext.Provider value={value}>
      {children}
    </AuthContext.Provider>
  );
};<|MERGE_RESOLUTION|>--- conflicted
+++ resolved
@@ -9,15 +9,15 @@
   profile: Record<string, unknown> | null;
   loading: boolean;
   signIn: (email: string, password: string) => Promise<{ error: unknown }>;
-<<<<<<< HEAD
+ codex/replace-instances-of-any-with-correct-types
   signUp: (email: string, password: string, metadata?: Record<string, unknown>) => Promise<{ error: unknown }>;
-=======
+
   signUp: (
     email: string,
     password: string,
     metadata?: Record<string, unknown>
   ) => Promise<{ error: unknown }>;
->>>>>>> f9e45745
+ main
   signOut: () => Promise<void>;
   refreshProfile: () => Promise<void>;
   checkSubscription: () => Promise<void>;
@@ -208,15 +208,15 @@
     }
   };
 
-<<<<<<< HEAD
+ codex/replace-instances-of-any-with-correct-types
   const signUp = async (email: string, password: string, metadata?: Record<string, unknown>) => {
-=======
+
   const signUp = async (
     email: string,
     password: string,
     metadata?: Record<string, unknown>
   ) => {
->>>>>>> f9e45745
+ main
     try {
       cleanupAuthState();
       
