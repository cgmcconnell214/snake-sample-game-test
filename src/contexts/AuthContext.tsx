import React, { createContext, useContext, useEffect, useState } from 'react';
import { User, Session } from '@supabase/supabase-js';
import { supabase } from '@/integrations/supabase/client';
import { useToast } from '@/hooks/use-toast';

interface Profile {
<<<<<<< HEAD
=======
  user_id: string;
  role?: string;
  subscription_tier?: string;
  compliance_risk?: string;
  kyc_status?: string;
  first_name?: string;
  last_name?: string;
  email?: string;
  avatar_url?: string;
  display_name?: string;
  username?: string;
  bio?: string;
>>>>>>> fc8201e3
  [key: string]: unknown;
}

interface AuthContextType {
  user: User | null;
  session: Session | null;
<<<<<<< HEAD
  profile: Profile | null;
  loading: boolean;
  signIn: (email: string, password: string) => Promise<{ error: unknown }>;
=======
 codex/replace-any-with-correct-typescript-types
  profile: Profile | null;
  loading: boolean;
  signIn: (email: string, password: string) => Promise<{ error: Error | null }>;

  profile: Record<string, unknown> | null;
  loading: boolean;
  signIn: (email: string, password: string) => Promise<{ error: unknown }>;
 codex/replace-instances-of-any-with-correct-types
  signUp: (email: string, password: string, metadata?: Record<string, unknown>) => Promise<{ error: unknown }>;

 main
>>>>>>> fc8201e3
  signUp: (
    email: string,
    password: string,
    metadata?: Record<string, unknown>
<<<<<<< HEAD
  ) => Promise<{ error: unknown }>;
=======
 codex/replace-any-with-correct-typescript-types
  ) => Promise<{ error: Error | null }>;

  ) => Promise<{ error: unknown }>;
 main
 main
>>>>>>> fc8201e3
  signOut: () => Promise<void>;
  refreshProfile: () => Promise<void>;
  checkSubscription: () => Promise<void>;
}

const AuthContext = createContext<AuthContextType>({} as AuthContextType);

export const useAuth = () => {
  const context = useContext(AuthContext);
  if (!context) {
    throw new Error('useAuth must be used within an AuthProvider');
  }
  return context;
};

export const AuthProvider: React.FC<{ children: React.ReactNode }> = ({ children }) => {
  const [user, setUser] = useState<User | null>(null);
  const [session, setSession] = useState<Session | null>(null);
<<<<<<< HEAD
  const [profile, setProfile] = useState<Profile | null>(null);
=======
 codex/replace-any-with-correct-typescript-types
  const [profile, setProfile] = useState<Profile | null>(null);

  const [profile, setProfile] = useState<Record<string, unknown> | null>(null);
 main
>>>>>>> fc8201e3
  const [loading, setLoading] = useState(true);
  const { toast } = useToast();

  const cleanupAuthState = () => {
    Object.keys(localStorage).forEach((key) => {
      if (key.startsWith('supabase.auth.') || key.includes('sb-')) {
        localStorage.removeItem(key);
      }
    });
    Object.keys(sessionStorage || {}).forEach((key) => {
      if (key.startsWith('supabase.auth.') || key.includes('sb-')) {
        sessionStorage.removeItem(key);
      }
    });
  };

  const refreshProfile = async () => {
    if (!user) return;
    
    try {
      // Fetch main profile data
      const { data, error } = await supabase
        .from('profiles')
        .select('*')
        .eq('user_id', user.id)
        .single();
      
      if (error) {
        console.error('Error fetching profile:', error);
        return;
      }
      
      // Also fetch user_profile to merge data
      const { data: userProfileData, error: userProfileError } = await supabase
        .from('user_profiles')
        .select('*')
        .eq('user_id', user.id)
        .single();
        
      if (!userProfileError && userProfileData) {
        // Merge user_profile data with profile data, prioritizing user_profile
        const mergedProfile = {
          ...data,
          avatar_url: userProfileData.avatar_url || data.avatar_url,
          display_name: userProfileData.display_name,
          username: userProfileData.username,
          bio: userProfileData.bio
        };
        
        setProfile(mergedProfile);
      } else {
        setProfile(data);
      }
      
      // Check subscription status after profile update
      await checkSubscription();
    } catch (error) {
      console.error('Error in refreshProfile:', error);
    }
  };

  const checkSubscription = async () => {
    if (!user) return;
    
    try {
      const { data: session } = await supabase.auth.getSession();
      if (!session.session?.access_token) return;

      const { data, error } = await supabase.functions.invoke('check-subscription', {
        headers: {
          Authorization: `Bearer ${session.session.access_token}`,
        },
      });

      if (error) {
        console.error('Error checking subscription:', error);
        return;
      }

      console.log('Subscription check result:', data);
    } catch (error) {
      console.error('Error in checkSubscription:', error);
    }
  };

  useEffect(() => {
    // Set up auth state listener FIRST
    const { data: { subscription } } = supabase.auth.onAuthStateChange(
      async (event, session) => {
        setSession(session);
        setUser(session?.user ?? null);
        
        if (event === 'SIGNED_IN' && session?.user) {
          // Defer profile fetching to prevent deadlocks
          setTimeout(() => {
            refreshProfile();
          }, 0);
          
          // Log user behavior
          setTimeout(async () => {
            try {
              await supabase.from('user_behavior_log').insert({
                user_id: session.user.id,
                action: 'login',
                ip_address: null, // Will be handled by RLS
                user_agent: navigator.userAgent,
              });
            } catch (error) {
              console.error('Error logging user behavior:', error);
            }
          }, 100);
        }
        
        if (event === 'SIGNED_OUT') {
          setProfile(null);
        }
        
        setLoading(false);
      }
    );

    // THEN check for existing session
    supabase.auth.getSession().then(({ data: { session } }) => {
      setSession(session);
      setUser(session?.user ?? null);
      if (session?.user) {
        setTimeout(() => {
          refreshProfile();
        }, 0);
      }
      setLoading(false);
    });

    return () => subscription.unsubscribe();
  }, []);

  const signIn = async (email: string, password: string) => {
    try {
      cleanupAuthState();
      
      try {
        await supabase.auth.signOut({ scope: 'global' });
      } catch (err) {
        // Continue even if this fails
      }

      const { data, error } = await supabase.auth.signInWithPassword({
        email,
        password,
      });

      if (error) throw error;

      if (data.user) {
        toast({
          title: "Welcome back!",
          description: "You have been successfully signed in.",
        });
        // Force page reload for clean state
        setTimeout(() => {
          window.location.href = '/';
        }, 1000);
      }

      return { error: null };
    } catch (error: unknown) {
<<<<<<< HEAD
=======
 codex/replace-any-with-correct-typescript-types
      // TODO: Verify correct error type

 main
>>>>>>> fc8201e3
      console.error('Sign in error:', error);
      return { error: error as Error };
    }
  };

<<<<<<< HEAD
=======
 codex/replace-any-with-correct-typescript-types

 codex/replace-instances-of-any-with-correct-types
  const signUp = async (email: string, password: string, metadata?: Record<string, unknown>) => {

 main
>>>>>>> fc8201e3
  const signUp = async (
    email: string,
    password: string,
    metadata?: Record<string, unknown>
  ) => {
<<<<<<< HEAD
=======
 codex/replace-any-with-correct-typescript-types

 main
 main
>>>>>>> fc8201e3
    try {
      cleanupAuthState();
      
      const redirectUrl = `${window.location.origin}/`;
      
      const { data, error } = await supabase.auth.signUp({
        email,
        password,
        options: {
          emailRedirectTo: redirectUrl,
          data: metadata || {}
        }
      });

      if (error) throw error;

      toast({
        title: "Account created!",
        description: "Please check your email to verify your account.",
      });

      return { error: null };
    } catch (error: unknown) {
<<<<<<< HEAD
=======
 codex/replace-any-with-correct-typescript-types
      // TODO: Verify correct error type

 main
>>>>>>> fc8201e3
      console.error('Sign up error:', error);
      return { error: error as Error };
    }
  };

  const signOut = async () => {
    try {
      cleanupAuthState();

      toast({
        title: "Signed out",
        description: "Redirecting to the homepage...",
      });

      // Navigate away from protected routes immediately
      window.location.replace('/');

      try {
        await supabase.auth.signOut({ scope: 'global' });
      } catch (err) {
        // Ignore errors
      }
    } catch (error) {
      console.error('Sign out error:', error);
    }
  };

  const value = {
    user,
    session,
    profile,
    loading,
    signIn,
    signUp,
    signOut,
    refreshProfile,
    checkSubscription,
  };

  return (
    <AuthContext.Provider value={value}>
      {children}
    </AuthContext.Provider>
  );
};<|MERGE_RESOLUTION|>--- conflicted
+++ resolved
@@ -4,8 +4,8 @@
 import { useToast } from '@/hooks/use-toast';
 
 interface Profile {
-<<<<<<< HEAD
-=======
+ codex/replace-all-instances-of-any-in-codebase
+
   user_id: string;
   role?: string;
   subscription_tier?: string;
@@ -18,18 +18,18 @@
   display_name?: string;
   username?: string;
   bio?: string;
->>>>>>> fc8201e3
+ main
   [key: string]: unknown;
 }
 
 interface AuthContextType {
   user: User | null;
   session: Session | null;
-<<<<<<< HEAD
+ codex/replace-all-instances-of-any-in-codebase
   profile: Profile | null;
   loading: boolean;
   signIn: (email: string, password: string) => Promise<{ error: unknown }>;
-=======
+
  codex/replace-any-with-correct-typescript-types
   profile: Profile | null;
   loading: boolean;
@@ -42,21 +42,21 @@
   signUp: (email: string, password: string, metadata?: Record<string, unknown>) => Promise<{ error: unknown }>;
 
  main
->>>>>>> fc8201e3
+ main
   signUp: (
     email: string,
     password: string,
     metadata?: Record<string, unknown>
-<<<<<<< HEAD
+ codex/replace-all-instances-of-any-in-codebase
   ) => Promise<{ error: unknown }>;
-=======
+
  codex/replace-any-with-correct-typescript-types
   ) => Promise<{ error: Error | null }>;
 
   ) => Promise<{ error: unknown }>;
  main
  main
->>>>>>> fc8201e3
+ main
   signOut: () => Promise<void>;
   refreshProfile: () => Promise<void>;
   checkSubscription: () => Promise<void>;
@@ -75,15 +75,15 @@
 export const AuthProvider: React.FC<{ children: React.ReactNode }> = ({ children }) => {
   const [user, setUser] = useState<User | null>(null);
   const [session, setSession] = useState<Session | null>(null);
-<<<<<<< HEAD
+ codex/replace-all-instances-of-any-in-codebase
   const [profile, setProfile] = useState<Profile | null>(null);
-=======
+
  codex/replace-any-with-correct-typescript-types
   const [profile, setProfile] = useState<Profile | null>(null);
 
   const [profile, setProfile] = useState<Record<string, unknown> | null>(null);
  main
->>>>>>> fc8201e3
+ main
   const [loading, setLoading] = useState(true);
   const { toast } = useToast();
 
@@ -250,39 +250,39 @@
 
       return { error: null };
     } catch (error: unknown) {
-<<<<<<< HEAD
-=======
+ codex/replace-all-instances-of-any-in-codebase
+
  codex/replace-any-with-correct-typescript-types
       // TODO: Verify correct error type
 
  main
->>>>>>> fc8201e3
+ main
       console.error('Sign in error:', error);
       return { error: error as Error };
     }
   };
 
-<<<<<<< HEAD
-=======
+ codex/replace-all-instances-of-any-in-codebase
+
  codex/replace-any-with-correct-typescript-types
 
  codex/replace-instances-of-any-with-correct-types
   const signUp = async (email: string, password: string, metadata?: Record<string, unknown>) => {
 
  main
->>>>>>> fc8201e3
+ main
   const signUp = async (
     email: string,
     password: string,
     metadata?: Record<string, unknown>
   ) => {
-<<<<<<< HEAD
-=======
- codex/replace-any-with-correct-typescript-types
-
- main
- main
->>>>>>> fc8201e3
+ codex/replace-all-instances-of-any-in-codebase
+
+ codex/replace-any-with-correct-typescript-types
+
+ main
+ main
+ main
     try {
       cleanupAuthState();
       
@@ -306,13 +306,13 @@
 
       return { error: null };
     } catch (error: unknown) {
-<<<<<<< HEAD
-=======
+ codex/replace-all-instances-of-any-in-codebase
+
  codex/replace-any-with-correct-typescript-types
       // TODO: Verify correct error type
 
  main
->>>>>>> fc8201e3
+ main
       console.error('Sign up error:', error);
       return { error: error as Error };
     }
