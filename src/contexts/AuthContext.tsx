import React, { createContext, useContext, useEffect, useState } from 'react';
import { User, Session } from '@supabase/supabase-js';
import { supabase } from '@/integrations/supabase/client';
import type { Database } from '@/integrations/supabase/types';
import { useToast } from '@/hooks/use-toast';

interface AuthContextType {
  user: User | null;
  session: Session | null;
  profile: Database['public']['Tables']['profiles']['Row'] | null;
  loading: boolean;
  signIn: (email: string, password: string) => Promise<{ error: Error | null }>;
  signUp: (
    email: string,
    password: string,
    metadata?: Record<string, unknown>
  ) => Promise<{ error: Error | null }>;
  signOut: () => Promise<void>;
  refreshProfile: () => Promise<void>;
  checkSubscription: () => Promise<void>;
}

const AuthContext = createContext<AuthContextType>({} as AuthContextType);

export const useAuth = () => {
  const context = useContext(AuthContext);
  if (!context) {
    throw new Error('useAuth must be used within an AuthProvider');
  }
  return context;
};

export const AuthProvider: React.FC<{ children: React.ReactNode }> = ({ children }) => {
  const [user, setUser] = useState<User | null>(null);
  const [session, setSession] = useState<Session | null>(null);
  const [profile, setProfile] = useState<
    Database['public']['Tables']['profiles']['Row'] | null
  >(null);
  const [loading, setLoading] = useState(true);
  const { toast } = useToast();

  const cleanupAuthState = () => {
    Object.keys(localStorage).forEach((key) => {
      if (key.startsWith('supabase.auth.') || key.includes('sb-')) {
        localStorage.removeItem(key);
      }
    });
    Object.keys(sessionStorage || {}).forEach((key) => {
      if (key.startsWith('supabase.auth.') || key.includes('sb-')) {
        sessionStorage.removeItem(key);
      }
    });
  };

  const refreshProfile = async () => {
    if (!user) return;
    
    try {
      // Fetch main profile data
      const { data, error } = await supabase
        .from('profiles')
        .select('*')
        .eq('user_id', user.id)
        .single();
      
      if (error) {
        console.error('Error fetching profile:', error);
        return;
      }
      
      // Also fetch user_profile to merge data
      const { data: userProfileData, error: userProfileError } = await supabase
        .from('user_profiles')
        .select('*')
        .eq('user_id', user.id)
        .single();
        
      if (!userProfileError && userProfileData) {
        // Merge user_profile data with profile data, prioritizing user_profile
        const mergedProfile = {
          ...data,
          avatar_url: userProfileData.avatar_url || data.avatar_url,
          display_name: userProfileData.display_name,
          username: userProfileData.username,
          bio: userProfileData.bio
        };
        
        setProfile(mergedProfile);
      } else {
        setProfile(data);
      }
      
      // Check subscription status after profile update
      await checkSubscription();
    } catch (error) {
      console.error('Error in refreshProfile:', error);
    }
  };

  const checkSubscription = async () => {
    if (!user) return;
    
    try {
      const { data: session } = await supabase.auth.getSession();
      if (!session.session?.access_token) return;

      const { data, error } = await supabase.functions.invoke('check-subscription', {
        headers: {
          Authorization: `Bearer ${session.session.access_token}`,
        },
      });

      if (error) {
        console.error('Error checking subscription:', error);
        return;
      }

      console.log('Subscription check result:', data);
    } catch (error) {
      console.error('Error in checkSubscription:', error);
    }
  };

  useEffect(() => {
    // Set up auth state listener FIRST
    const { data: { subscription } } = supabase.auth.onAuthStateChange(
      async (event, session) => {
        setSession(session);
        setUser(session?.user ?? null);
        
        if (event === 'SIGNED_IN' && session?.user) {
          // Defer profile fetching to prevent deadlocks
          setTimeout(() => {
            refreshProfile();
          }, 0);
          
          // Log user behavior
          setTimeout(async () => {
            try {
              await supabase.from('user_behavior_log').insert({
                user_id: session.user.id,
                action: 'login',
                ip_address: null, // Will be handled by RLS
                user_agent: navigator.userAgent,
              });
            } catch (error) {
              console.error('Error logging user behavior:', error);
            }
          }, 100);
        }
        
        if (event === 'SIGNED_OUT') {
          setProfile(null);
        }
        
        setLoading(false);
      }
    );

    // THEN check for existing session
    supabase.auth.getSession().then(({ data: { session } }) => {
      setSession(session);
      setUser(session?.user ?? null);
      if (session?.user) {
        setTimeout(() => {
          refreshProfile();
        }, 0);
      }
      setLoading(false);
    });

    return () => subscription.unsubscribe();
  }, []);

  const signIn = async (email: string, password: string) => {
    try {
      cleanupAuthState();
      
      try {
        await supabase.auth.signOut({ scope: 'global' });
      } catch (err) {
        // Continue even if this fails
      }

      const { data, error } = await supabase.auth.signInWithPassword({
        email,
        password,
      });

      if (error) throw error;

      if (data.user) {
        toast({
          title: "Welcome back!",
          description: "You have been successfully signed in.",
        });
        // Force page reload for clean state
        setTimeout(() => {
          window.location.href = '/';
        }, 1000);
      }

      return { error: null };
    } catch (error: unknown) {
      // TODO: Verify correct error type
      console.error('Sign in error:', error);
      return { error: error as Error };
    }
  };

  const signUp = async (
    email: string,
    password: string,
    metadata?: Record<string, unknown>
  ) => {
    try {
      cleanupAuthState();
      
      const redirectUrl = `${window.location.origin}/`;
      
      const { data, error } = await supabase.auth.signUp({
        email,
        password,
        options: {
          emailRedirectTo: redirectUrl,
          data: metadata || {}
        }
      });

      if (error) throw error;

      toast({
        title: "Account created!",
        description: "Please check your email to verify your account.",
      });

      return { error: null };
    } catch (error: unknown) {
      // TODO: Verify correct error type
      console.error('Sign up error:', error);
      return { error: error as Error };
    }
  };

  const signOut = async () => {
    try {
      cleanupAuthState();

      toast({
        title: "Signed out",
        description: "Redirecting to the homepage...",
      });

      // Navigate away from protected routes immediately
      window.location.replace('/');

      try {
        await supabase.auth.signOut({ scope: 'global' });
      } catch (err) {
        // Ignore errors
      }
<<<<<<< HEAD
=======
      
      toast({
        title: "Signed out",
        description: "You have been successfully signed out.",
      });
      
      // Force page reload for clean state
      window.location.href = '/';
>>>>>>> a5162dda
    } catch (error) {
      console.error('Sign out error:', error);
    }
  };

  const value = {
    user,
    session,
    profile,
    loading,
    signIn,
    signUp,
    signOut,
    refreshProfile,
    checkSubscription,
  };

  return (
    <AuthContext.Provider value={value}>
      {children}
    </AuthContext.Provider>
  );
};<|MERGE_RESOLUTION|>--- conflicted
+++ resolved
@@ -259,8 +259,8 @@
       } catch (err) {
         // Ignore errors
       }
-<<<<<<< HEAD
-=======
+ 8uxpdn-codex/conduct-full-system-audit-and-prioritize-findings
+
       
       toast({
         title: "Signed out",
@@ -269,7 +269,7 @@
       
       // Force page reload for clean state
       window.location.href = '/';
->>>>>>> a5162dda
+ main
     } catch (error) {
       console.error('Sign out error:', error);
     }
