--- conflicted
+++ resolved
@@ -53,13 +53,13 @@
   const { toast } = useToast();
 
   useEffect(() => {
-<<<<<<< HEAD
+ codex/update-useeffect-dependency-arrays
     fetchCourses()
   }, [fetchCourses])
-=======
+
     fetchCourses();
   }, []);
->>>>>>> 55c4c387
+ main
 
   const fetchCourses = async () => {
     const { data, error } = await supabase
