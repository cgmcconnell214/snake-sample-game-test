import React, { useState, useEffect } from 'react';
import { useAuth } from '@/contexts/AuthContext';
import { useNavigate } from 'react-router-dom';
import { Button } from '@/components/ui/button';
import { Input } from '@/components/ui/input';
import { Label } from '@/components/ui/label';
import { Card, CardContent, CardDescription, CardHeader, CardTitle } from '@/components/ui/card';
import { Tabs, TabsContent, TabsList, TabsTrigger } from '@/components/ui/tabs';
import { Alert, AlertDescription } from '@/components/ui/alert';
import { Icons } from '@/components/ui/icons';
import { supabase } from '@/integrations/supabase/client';

const Auth = () => {
  const { user, signIn, signUp } = useAuth();
  const navigate = useNavigate();
  const [loading, setLoading] = useState(false);
  const [error, setError] = useState<string | null>(null);
  const [formData, setFormData] = useState({
    email: '',
    password: '',
    confirmPassword: '',
    firstName: '',
    lastName: '',
  });

  useEffect(() => {
    if (user) {
      navigate('/');
    }
  }, [user, navigate]);

  const handleInputChange = (e: React.ChangeEvent<HTMLInputElement>) => {
    setFormData({ ...formData, [e.target.name]: e.target.value });
    setError(null);
  };

  const handleSignIn = async (e: React.FormEvent) => {
    e.preventDefault();
    setLoading(true);
    setError(null);

    try {
      const { error } = await signIn(formData.email, formData.password);
      if (error) {
        setError(error.message);
      }
    } catch (err: unknown) {
<<<<<<< HEAD
      // TODO: Verify correct error type
      const error = err as Error;
      setError(error.message || 'An error occurred during sign in');
=======
 codex/replace-instances-of-any-with-correct-types
      const error = err as Error;
      setError(error.message || 'An error occurred during sign in');

      // eslint-disable-next-line @typescript-eslint/no-explicit-any
      setError((err as any).message || 'An error occurred during sign in');
 main
>>>>>>> 8343bb0e
    } finally {
      setLoading(false);
    }
  };

  const handleSignUp = async (e: React.FormEvent) => {
    e.preventDefault();
    setLoading(true);
    setError(null);

    if (formData.password !== formData.confirmPassword) {
      setError('Passwords do not match');
      setLoading(false);
      return;
    }

    if (formData.password.length < 6) {
      setError('Password must be at least 6 characters long');
      setLoading(false);
      return;
    }

    try {
      const { error } = await signUp(formData.email, formData.password, {
        first_name: formData.firstName,
        last_name: formData.lastName,
      });
      
      if (error) {
        setError(error.message);
      }
    } catch (err: unknown) {
<<<<<<< HEAD
      // TODO: Verify correct error type
      const error = err as Error;
      setError(error.message || 'An error occurred during sign up');
=======
 codex/replace-instances-of-any-with-correct-types
      const error = err as Error;
      setError(error.message || 'An error occurred during sign up');

      // eslint-disable-next-line @typescript-eslint/no-explicit-any
      setError((err as any).message || 'An error occurred during sign up');
 main
>>>>>>> 8343bb0e
    } finally {
      setLoading(false);
    }
  };

  const handleDiscordAuth = async () => {
    setLoading(true);
    setError(null);

    try {
      const { error } = await supabase.auth.signInWithOAuth({
        provider: 'discord',
        options: {
          redirectTo: `${window.location.origin}/`,
        },
      });

      if (error) {
        setError(error.message);
      }
    } catch (err: unknown) {
<<<<<<< HEAD
      // TODO: Verify correct error type
      const error = err as Error;
      setError(error.message || 'An error occurred with Discord authentication');
=======
 codex/replace-instances-of-any-with-correct-types
      const error = err as Error;
      setError(error.message || 'An error occurred with Discord authentication');

      // eslint-disable-next-line @typescript-eslint/no-explicit-any
      setError((err as any).message || 'An error occurred with Discord authentication');
 main
>>>>>>> 8343bb0e
    } finally {
      setLoading(false);
    }
  };

  return (
    <div className="min-h-screen flex items-center justify-center bg-gradient-to-br from-background via-background/80 to-accent/20 p-4">
      <Card className="w-full max-w-md">
        <CardHeader className="space-y-1">
          <CardTitle className="text-2xl font-bold text-center bg-gradient-primary bg-clip-text text-transparent">
            God's Realm
          </CardTitle>
          <CardDescription className="text-center">
            Enter your credentials to access the divine ecosystem
          </CardDescription>
        </CardHeader>
        <CardContent>
          <Tabs defaultValue="signin" className="w-full">
            <TabsList className="grid w-full grid-cols-2">
              <TabsTrigger value="signin">Sign In</TabsTrigger>
              <TabsTrigger value="signup">Sign Up</TabsTrigger>
            </TabsList>
            
            <TabsContent value="signin" className="space-y-4">
              <form onSubmit={handleSignIn} className="space-y-4">
                <div className="space-y-2">
                  <Label htmlFor="signin-email">Email</Label>
                  <Input
                    id="signin-email"
                    name="email"
                    type="email"
                    placeholder="Enter your email"
                    value={formData.email}
                    onChange={handleInputChange}
                    disabled={loading}
                    required
                  />
                </div>
                <div className="space-y-2">
                  <Label htmlFor="signin-password">Password</Label>
                  <Input
                    id="signin-password"
                    name="password"
                    type="password"
                    placeholder="Enter your password"
                    value={formData.password}
                    onChange={handleInputChange}
                    disabled={loading}
                    required
                  />
                </div>
                {error && (
                  <Alert variant="destructive">
                    <AlertDescription>{error}</AlertDescription>
                  </Alert>
                )}
                <Button type="submit" className="w-full" disabled={loading}>
                  {loading ? 'Signing in...' : 'Sign In'}
                </Button>
              </form>
            </TabsContent>
            
            <TabsContent value="signup" className="space-y-4">
              <form onSubmit={handleSignUp} className="space-y-4">
                <div className="grid grid-cols-2 gap-4">
                  <div className="space-y-2">
                    <Label htmlFor="firstName">First Name</Label>
                    <Input
                      id="firstName"
                      name="firstName"
                      type="text"
                      placeholder="John"
                      value={formData.firstName}
                      onChange={handleInputChange}
                      disabled={loading}
                      required
                    />
                  </div>
                  <div className="space-y-2">
                    <Label htmlFor="lastName">Last Name</Label>
                    <Input
                      id="lastName"
                      name="lastName"
                      type="text"
                      placeholder="Doe"
                      value={formData.lastName}
                      onChange={handleInputChange}
                      disabled={loading}
                      required
                    />
                  </div>
                </div>
                <div className="space-y-2">
                  <Label htmlFor="signup-email">Email</Label>
                  <Input
                    id="signup-email"
                    name="email"
                    type="email"
                    placeholder="Enter your email"
                    value={formData.email}
                    onChange={handleInputChange}
                    disabled={loading}
                    required
                  />
                </div>
                <div className="space-y-2">
                  <Label htmlFor="signup-password">Password</Label>
                  <Input
                    id="signup-password"
                    name="password"
                    type="password"
                    placeholder="Create a password"
                    value={formData.password}
                    onChange={handleInputChange}
                    disabled={loading}
                    required
                  />
                </div>
                <div className="space-y-2">
                  <Label htmlFor="confirmPassword">Confirm Password</Label>
                  <Input
                    id="confirmPassword"
                    name="confirmPassword"
                    type="password"
                    placeholder="Confirm your password"
                    value={formData.confirmPassword}
                    onChange={handleInputChange}
                    disabled={loading}
                    required
                  />
                </div>
                {error && (
                  <Alert variant="destructive">
                    <AlertDescription>{error}</AlertDescription>
                  </Alert>
                )}
                <Button type="submit" className="w-full" disabled={loading}>
                  {loading ? 'Creating account...' : 'Create Account'}
                </Button>
              </form>
            </TabsContent>
          </Tabs>

          <div className="mt-6">
            <div className="relative">
              <div className="absolute inset-0 flex items-center">
                <span className="w-full border-t" />
              </div>
              <div className="relative flex justify-center text-xs uppercase">
                <span className="bg-card px-2 text-muted-foreground">Or continue with</span>
              </div>
            </div>
            <Button
              variant="outline"
              className="w-full mt-4"
              onClick={handleDiscordAuth}
              disabled={loading}
            >
              <Icons.discord className="mr-2 h-4 w-4" />
              Discord
            </Button>
          </div>
        </CardContent>
      </Card>
    </div>
  );
};

export default Auth;<|MERGE_RESOLUTION|>--- conflicted
+++ resolved
@@ -45,11 +45,11 @@
         setError(error.message);
       }
     } catch (err: unknown) {
-<<<<<<< HEAD
+ codex/replace-any-with-correct-typescript-types
       // TODO: Verify correct error type
       const error = err as Error;
       setError(error.message || 'An error occurred during sign in');
-=======
+
  codex/replace-instances-of-any-with-correct-types
       const error = err as Error;
       setError(error.message || 'An error occurred during sign in');
@@ -57,7 +57,7 @@
       // eslint-disable-next-line @typescript-eslint/no-explicit-any
       setError((err as any).message || 'An error occurred during sign in');
  main
->>>>>>> 8343bb0e
+ main
     } finally {
       setLoading(false);
     }
@@ -90,11 +90,11 @@
         setError(error.message);
       }
     } catch (err: unknown) {
-<<<<<<< HEAD
+ codex/replace-any-with-correct-typescript-types
       // TODO: Verify correct error type
       const error = err as Error;
       setError(error.message || 'An error occurred during sign up');
-=======
+
  codex/replace-instances-of-any-with-correct-types
       const error = err as Error;
       setError(error.message || 'An error occurred during sign up');
@@ -102,7 +102,7 @@
       // eslint-disable-next-line @typescript-eslint/no-explicit-any
       setError((err as any).message || 'An error occurred during sign up');
  main
->>>>>>> 8343bb0e
+ main
     } finally {
       setLoading(false);
     }
@@ -124,11 +124,11 @@
         setError(error.message);
       }
     } catch (err: unknown) {
-<<<<<<< HEAD
+ codex/replace-any-with-correct-typescript-types
       // TODO: Verify correct error type
       const error = err as Error;
       setError(error.message || 'An error occurred with Discord authentication');
-=======
+
  codex/replace-instances-of-any-with-correct-types
       const error = err as Error;
       setError(error.message || 'An error occurred with Discord authentication');
@@ -136,7 +136,7 @@
       // eslint-disable-next-line @typescript-eslint/no-explicit-any
       setError((err as any).message || 'An error occurred with Discord authentication');
  main
->>>>>>> 8343bb0e
+ main
     } finally {
       setLoading(false);
     }
