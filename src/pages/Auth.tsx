import React, { useState, useEffect, useRef } from "react";
import { useAuth } from "@/contexts/AuthContext";
import { useNavigate, useLocation } from "react-router-dom";
import { Button } from "@/components/ui/button";
import { Input } from "@/components/ui/input";
import { Label } from "@/components/ui/label";
import { Checkbox } from "@/components/ui/checkbox";
import {
  Card,
  CardContent,
  CardDescription,
  CardHeader,
  CardTitle,
} from "@/components/ui/card";
import { Tabs, TabsContent, TabsList, TabsTrigger } from "@/components/ui/tabs";
import { Alert, AlertDescription } from "@/components/ui/alert";
import { Icons } from "@/components/ui/icons";
import { supabase } from "@/integrations/supabase/client";
<<<<<<< HEAD
import zxcvbn from "zxcvbn";
import { Progress } from "@/components/ui/progress";
=======
import ReCAPTCHA from "react-google-recaptcha";
>>>>>>> 3205f0ec

const Auth = (): JSX.Element => {
  const { user, signIn, signUp } = useAuth();
  const navigate = useNavigate();
  const [loading, setLoading] = useState(false);
  const [error, setError] = useState<string | null>(null);
  const [formData, setFormData] = useState({
    email: "",
    password: "",
    confirmPassword: "",
    firstName: "",
    lastName: "",
  });
  const location = useLocation();
  const [acceptedSignin, setAcceptedSignin] = useState(false);
  const [acceptedSignup, setAcceptedSignup] = useState(false);
<<<<<<< HEAD
  const [passwordScore, setPasswordScore] = useState(0);
  const strengthLabels = ["Very Weak", "Weak", "Fair", "Good", "Strong"];
  const strengthColors = [
    "text-red-500",
    "text-red-500",
    "text-yellow-500",
    "text-green-500",
    "text-green-600",
  ];
=======
  const [captchaToken, setCaptchaToken] = useState<string | null>(null);
  const signInCaptchaRef = useRef<ReCAPTCHA>(null);
  const signUpCaptchaRef = useRef<ReCAPTCHA>(null);
>>>>>>> 3205f0ec
  const initialTab = new URLSearchParams(location.search).get("mode") === "signup" ? "signup" : "signin";
  useEffect(() => {
    if (user) {
      navigate("/");
    }
  }, [user, navigate]);

  const handleInputChange = (e: React.ChangeEvent<HTMLInputElement>) => {
    const { name, value } = e.target;
    setFormData({ ...formData, [name]: value });
    if (name === "password") {
      const { score } = zxcvbn(value);
      setPasswordScore(score);
    }
    setError(null);
  };

  const handleSignIn = async (e: React.FormEvent) => {
    e.preventDefault();
    if (!acceptedSignin) {
      setError("Please accept the Terms and Privacy Policy to continue.");
      return;
    }
    if (!captchaToken) {
      setError("Please complete the captcha.");
      return;
    }
    setLoading(true);
    setError(null);

    try {
      const { error } = await signIn(formData.email, formData.password);
      if (error) {
        setError(error.message);
      }
    } catch (err: any) {
      setError(err.message || "An error occurred during sign in");
    } finally {
      setLoading(false);
      signInCaptchaRef.current?.reset();
      setCaptchaToken(null);
    }
  };

  const handleSignUp = async (e: React.FormEvent) => {
    e.preventDefault();
    if (!acceptedSignup) {
      setError("Please accept the Terms and Privacy Policy to continue.");
      return;
    }
    if (!captchaToken) {
      setError("Please complete the captcha.");
      return;
    }
    setLoading(true);
    setError(null);

    if (formData.password !== formData.confirmPassword) {
      setError("Passwords do not match");
      setLoading(false);
      return;
    }

    if (formData.password.length < 6) {
      setError("Password must be at least 6 characters long");
      setLoading(false);
      return;
    }

    if (passwordScore < 2) {
      setError("Password is too weak");
      setLoading(false);
      return;
    }

    try {
      const { error } = await signUp(formData.email, formData.password, {
        first_name: formData.firstName,
        last_name: formData.lastName,
      });

      if (error) {
        setError(error.message);
      }
    } catch (err: any) {
      setError(err.message || "An error occurred during sign up");
    } finally {
      setLoading(false);
      signUpCaptchaRef.current?.reset();
      setCaptchaToken(null);
    }
  };

  const handleDiscordAuth = async () => {
    setLoading(true);
    setError(null);

    try {
      const { error } = await supabase.auth.signInWithOAuth({
        provider: "discord",
        options: {
          redirectTo: `${window.location.origin}/`,
        },
      });

      if (error) {
        setError(error.message);
      }
    } catch (err: any) {
      setError(err.message || "An error occurred with Discord authentication");
    } finally {
      setLoading(false);
    }
  };

  return (
    <div className="min-h-screen flex items-center justify-center bg-gradient-to-br from-background via-background/80 to-accent/20 p-4">
      <Card className="w-full max-w-md">
        <CardHeader className="space-y-1">
          <CardTitle className="text-2xl font-bold text-center bg-gradient-primary bg-clip-text text-transparent">
            God's Realm
          </CardTitle>
          <CardDescription className="text-center">
            Enter your credentials to access the divine ecosystem
          </CardDescription>
        </CardHeader>
        <CardContent>
          <Tabs
            defaultValue={initialTab}
            className="w-full"
            onValueChange={() => {
              setCaptchaToken(null);
              signInCaptchaRef.current?.reset();
              signUpCaptchaRef.current?.reset();
            }}
          >
            <TabsList className="grid w-full grid-cols-2">
              <TabsTrigger value="signin">Sign In</TabsTrigger>
              <TabsTrigger value="signup">Sign Up</TabsTrigger>
            </TabsList>

            <TabsContent value="signin" className="space-y-4">
              <form onSubmit={handleSignIn} className="space-y-4">
                <div className="space-y-2">
                  <Label htmlFor="signin-email">Email</Label>
                  <Input
                    id="signin-email"
                    name="email"
                    type="email"
                    placeholder="Enter your email"
                    value={formData.email}
                    onChange={handleInputChange}
                    disabled={loading}
                    required
                  />
                </div>
                <div className="space-y-2">
                  <Label htmlFor="signin-password">Password</Label>
                  <Input
                    id="signin-password"
                    name="password"
                    type="password"
                    placeholder="Enter your password"
                    value={formData.password}
                    onChange={handleInputChange}
                    disabled={loading}
                    required
                  />
                  {formData.password && (
                    <div className="space-y-1">
                      <Progress value={(passwordScore / 4) * 100} className="h-2" />
                      <p className={`text-xs ${strengthColors[passwordScore]}`}>
                        Strength: {strengthLabels[passwordScore]}
                      </p>
                    </div>
                  )}
                </div>
                <div className="flex items-start gap-2">
                  <Checkbox
                    id="signin-terms"
                    checked={acceptedSignin}
                    onCheckedChange={(v) => { setAcceptedSignin(Boolean(v)); setError(null); }}
                  />
                  <label htmlFor="signin-terms" className="text-sm text-muted-foreground">
                    I agree to the <a href="/terms" className="underline">Terms</a> and <a href="/privacy" className="underline">Privacy Policy</a>.
                  </label>
                </div>
                <ReCAPTCHA
                  ref={signInCaptchaRef}
                  sitekey={import.meta.env.VITE_RECAPTCHA_SITE_KEY}
                  onChange={(token) => setCaptchaToken(token)}
                />
                {error && (
                  <Alert variant="destructive">
                    <AlertDescription>{error}</AlertDescription>
                  </Alert>
                )}
                <Button type="submit" className="w-full" disabled={loading}>
                  {loading ? "Signing in..." : "Sign In"}
                </Button>
              </form>
            </TabsContent>

            <TabsContent value="signup" className="space-y-4">
              <form onSubmit={handleSignUp} className="space-y-4">
                <div className="grid grid-cols-2 gap-4">
                  <div className="space-y-2">
                    <Label htmlFor="firstName">First Name</Label>
                    <Input
                      id="firstName"
                      name="firstName"
                      type="text"
                      placeholder="John"
                      value={formData.firstName}
                      onChange={handleInputChange}
                      disabled={loading}
                      required
                    />
                  </div>
                  <div className="space-y-2">
                    <Label htmlFor="lastName">Last Name</Label>
                    <Input
                      id="lastName"
                      name="lastName"
                      type="text"
                      placeholder="Doe"
                      value={formData.lastName}
                      onChange={handleInputChange}
                      disabled={loading}
                      required
                    />
                  </div>
                </div>
                <div className="space-y-2">
                  <Label htmlFor="signup-email">Email</Label>
                  <Input
                    id="signup-email"
                    name="email"
                    type="email"
                    placeholder="Enter your email"
                    value={formData.email}
                    onChange={handleInputChange}
                    disabled={loading}
                    required
                  />
                </div>
                <div className="space-y-2">
                  <Label htmlFor="signup-password">Password</Label>
                  <Input
                    id="signup-password"
                    name="password"
                    type="password"
                    placeholder="Create a password"
                    value={formData.password}
                    onChange={handleInputChange}
                    disabled={loading}
                    required
                  />
                  {formData.password && (
                    <div className="space-y-1">
                      <Progress value={(passwordScore / 4) * 100} className="h-2" />
                      <p className={`text-xs ${strengthColors[passwordScore]}`}>
                        Strength: {strengthLabels[passwordScore]}
                      </p>
                    </div>
                  )}
                </div>
                <div className="space-y-2">
                  <Label htmlFor="confirmPassword">Confirm Password</Label>
                  <Input
                    id="confirmPassword"
                    name="confirmPassword"
                    type="password"
                    placeholder="Confirm your password"
                    value={formData.confirmPassword}
                    onChange={handleInputChange}
                    disabled={loading}
                    required
                  />
                </div>
                <div className="flex items-start gap-2">
                  <Checkbox
                    id="signup-terms"
                    checked={acceptedSignup}
                    onCheckedChange={(v) => { setAcceptedSignup(Boolean(v)); setError(null); }}
                  />
                  <label htmlFor="signup-terms" className="text-sm text-muted-foreground">
                    I agree to the <a href="/terms" className="underline">Terms</a> and <a href="/privacy" className="underline">Privacy Policy</a>.
                  </label>
                </div>
                <ReCAPTCHA
                  ref={signUpCaptchaRef}
                  sitekey={import.meta.env.VITE_RECAPTCHA_SITE_KEY}
                  onChange={(token) => setCaptchaToken(token)}
                />
                {error && (
                  <Alert variant="destructive">
                    <AlertDescription>{error}</AlertDescription>
                  </Alert>
                )}
                <Button type="submit" className="w-full" disabled={loading}>
                  {loading ? "Creating account..." : "Create Account"}
                </Button>
              </form>
            </TabsContent>
          </Tabs>

          <div className="mt-6">
            <div className="relative">
              <div className="absolute inset-0 flex items-center">
                <span className="w-full border-t" />
              </div>
              <div className="relative flex justify-center text-xs uppercase">
                <span className="bg-card px-2 text-muted-foreground">
                  Or continue with
                </span>
              </div>
            </div>
            <Button
              variant="outline"
              className="w-full mt-4"
              onClick={handleDiscordAuth}
              disabled={loading}
            >
              <Icons.discord className="mr-2 h-4 w-4" />
              Discord
            </Button>
          </div>
        </CardContent>
      </Card>
    </div>
  );
};

export default Auth;<|MERGE_RESOLUTION|>--- conflicted
+++ resolved
@@ -16,12 +16,9 @@
 import { Alert, AlertDescription } from "@/components/ui/alert";
 import { Icons } from "@/components/ui/icons";
 import { supabase } from "@/integrations/supabase/client";
-<<<<<<< HEAD
 import zxcvbn from "zxcvbn";
 import { Progress } from "@/components/ui/progress";
-=======
 import ReCAPTCHA from "react-google-recaptcha";
->>>>>>> 3205f0ec
 
 const Auth = (): JSX.Element => {
   const { user, signIn, signUp } = useAuth();
@@ -38,7 +35,6 @@
   const location = useLocation();
   const [acceptedSignin, setAcceptedSignin] = useState(false);
   const [acceptedSignup, setAcceptedSignup] = useState(false);
-<<<<<<< HEAD
   const [passwordScore, setPasswordScore] = useState(0);
   const strengthLabels = ["Very Weak", "Weak", "Fair", "Good", "Strong"];
   const strengthColors = [
@@ -48,11 +44,9 @@
     "text-green-500",
     "text-green-600",
   ];
-=======
   const [captchaToken, setCaptchaToken] = useState<string | null>(null);
   const signInCaptchaRef = useRef<ReCAPTCHA>(null);
   const signUpCaptchaRef = useRef<ReCAPTCHA>(null);
->>>>>>> 3205f0ec
   const initialTab = new URLSearchParams(location.search).get("mode") === "signup" ? "signup" : "signin";
   useEffect(() => {
     if (user) {
