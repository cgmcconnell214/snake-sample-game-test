import React, { useState, useEffect } from "react";
import { useAuth } from "@/contexts/AuthContext";
import { useNavigate } from "react-router-dom";
import { Button } from "@/components/ui/button";
import { Input } from "@/components/ui/input";
import { Label } from "@/components/ui/label";
import {
  Card,
  CardContent,
  CardDescription,
  CardHeader,
  CardTitle,
} from "@/components/ui/card";
import { Tabs, TabsContent, TabsList, TabsTrigger } from "@/components/ui/tabs";
import { Alert, AlertDescription } from "@/components/ui/alert";
import { Icons } from "@/components/ui/icons";
import { supabase } from "@/integrations/supabase/client";

const Auth = (): JSX.Element => {
  const { user, signIn, signUp } = useAuth();
  const navigate = useNavigate();
  const [loading, setLoading] = useState(false);
  const [error, setError] = useState<string | null>(null);
  const [formData, setFormData] = useState({
    email: "",
    password: "",
    confirmPassword: "",
    firstName: "",
    lastName: "",
  });

  useEffect(() => {
    if (user) {
      navigate("/");
    }
  }, [user, navigate]);

  const handleInputChange = (e: React.ChangeEvent<HTMLInputElement>) => {
    setFormData({ ...formData, [e.target.name]: e.target.value });
    setError(null);
  };

  const handleSignIn = async (e: React.FormEvent) => {
    e.preventDefault();
    setLoading(true);
    setError(null);

    try {
      const { error } = await signIn(formData.email, formData.password);
      if (error) {
        setError(error.message);
      }
<<<<<<< HEAD
    } catch (err: unknown) {
      const message = (err as Error).message || 'An error occurred during sign in';
      setError(message);
=======
 codex/apply-eslint-typescript-rules
    } catch (err: any) {
      setError(err.message || "An error occurred during sign in");

    } catch (err: unknown) {
 codex/replace-all-instances-of-any-in-codebase
      setError(err.message || 'An error occurred during sign in');

 codex/replace-any-with-correct-typescript-types
      // TODO: Verify correct error type
      const error = err as Error;
      setError(error.message || 'An error occurred during sign in');

 codex/replace-instances-of-any-with-correct-types
      const error = err as Error;
      setError(error.message || 'An error occurred during sign in');

      // eslint-disable-next-line @typescript-eslint/no-explicit-any
      setError((err as any).message || 'An error occurred during sign in');
 main
 main
 main
 main
>>>>>>> 24881cb3
    } finally {
      setLoading(false);
    }
  };

  const handleSignUp = async (e: React.FormEvent) => {
    e.preventDefault();
    setLoading(true);
    setError(null);

    if (formData.password !== formData.confirmPassword) {
      setError("Passwords do not match");
      setLoading(false);
      return;
    }

    if (formData.password.length < 6) {
      setError("Password must be at least 6 characters long");
      setLoading(false);
      return;
    }

    try {
      const { error } = await signUp(formData.email, formData.password, {
        first_name: formData.firstName,
        last_name: formData.lastName,
      });

      if (error) {
        setError(error.message);
      }
<<<<<<< HEAD
    } catch (err: unknown) {
      const message = (err as Error).message || 'An error occurred during sign up';
      setError(message);
=======
 codex/apply-eslint-typescript-rules
    } catch (err: any) {
      setError(err.message || "An error occurred during sign up");

    } catch (err: unknown) {
 codex/replace-all-instances-of-any-in-codebase
      setError(err.message || 'An error occurred during sign up');

 codex/replace-any-with-correct-typescript-types
      // TODO: Verify correct error type
      const error = err as Error;
      setError(error.message || 'An error occurred during sign up');

 codex/replace-instances-of-any-with-correct-types
      const error = err as Error;
      setError(error.message || 'An error occurred during sign up');

      // eslint-disable-next-line @typescript-eslint/no-explicit-any
      setError((err as any).message || 'An error occurred during sign up');
 main
 main
 main
 main
>>>>>>> 24881cb3
    } finally {
      setLoading(false);
    }
  };

  const handleDiscordAuth = async () => {
    setLoading(true);
    setError(null);

    try {
      const { error } = await supabase.auth.signInWithOAuth({
        provider: "discord",
        options: {
          redirectTo: `${window.location.origin}/`,
        },
      });

      if (error) {
        setError(error.message);
      }
<<<<<<< HEAD
    } catch (err: unknown) {
      const message = (err as Error).message || 'An error occurred with Discord authentication';
      setError(message);
=======
 codex/apply-eslint-typescript-rules
    } catch (err: any) {
      setError(err.message || "An error occurred with Discord authentication");

    } catch (err: unknown) {
 codex/replace-all-instances-of-any-in-codebase
      setError(err.message || 'An error occurred with Discord authentication');

 codex/replace-any-with-correct-typescript-types
      // TODO: Verify correct error type
      const error = err as Error;
      setError(error.message || 'An error occurred with Discord authentication');

 codex/replace-instances-of-any-with-correct-types
      const error = err as Error;
      setError(error.message || 'An error occurred with Discord authentication');

      // eslint-disable-next-line @typescript-eslint/no-explicit-any
      setError((err as any).message || 'An error occurred with Discord authentication');
 main
 main
 main
 main
>>>>>>> 24881cb3
    } finally {
      setLoading(false);
    }
  };

  return (
    <div className="min-h-screen flex items-center justify-center bg-gradient-to-br from-background via-background/80 to-accent/20 p-4">
      <Card className="w-full max-w-md">
        <CardHeader className="space-y-1">
          <CardTitle className="text-2xl font-bold text-center bg-gradient-primary bg-clip-text text-transparent">
            God's Realm
          </CardTitle>
          <CardDescription className="text-center">
            Enter your credentials to access the divine ecosystem
          </CardDescription>
        </CardHeader>
        <CardContent>
          <Tabs defaultValue="signin" className="w-full">
            <TabsList className="grid w-full grid-cols-2">
              <TabsTrigger value="signin">Sign In</TabsTrigger>
              <TabsTrigger value="signup">Sign Up</TabsTrigger>
            </TabsList>

            <TabsContent value="signin" className="space-y-4">
              <form onSubmit={handleSignIn} className="space-y-4">
                <div className="space-y-2">
                  <Label htmlFor="signin-email">Email</Label>
                  <Input
                    id="signin-email"
                    name="email"
                    type="email"
                    placeholder="Enter your email"
                    value={formData.email}
                    onChange={handleInputChange}
                    disabled={loading}
                    required
                  />
                </div>
                <div className="space-y-2">
                  <Label htmlFor="signin-password">Password</Label>
                  <Input
                    id="signin-password"
                    name="password"
                    type="password"
                    placeholder="Enter your password"
                    value={formData.password}
                    onChange={handleInputChange}
                    disabled={loading}
                    required
                  />
                </div>
                {error && (
                  <Alert variant="destructive">
                    <AlertDescription>{error}</AlertDescription>
                  </Alert>
                )}
                <Button type="submit" className="w-full" disabled={loading}>
                  {loading ? "Signing in..." : "Sign In"}
                </Button>
              </form>
            </TabsContent>

            <TabsContent value="signup" className="space-y-4">
              <form onSubmit={handleSignUp} className="space-y-4">
                <div className="grid grid-cols-2 gap-4">
                  <div className="space-y-2">
                    <Label htmlFor="firstName">First Name</Label>
                    <Input
                      id="firstName"
                      name="firstName"
                      type="text"
                      placeholder="John"
                      value={formData.firstName}
                      onChange={handleInputChange}
                      disabled={loading}
                      required
                    />
                  </div>
                  <div className="space-y-2">
                    <Label htmlFor="lastName">Last Name</Label>
                    <Input
                      id="lastName"
                      name="lastName"
                      type="text"
                      placeholder="Doe"
                      value={formData.lastName}
                      onChange={handleInputChange}
                      disabled={loading}
                      required
                    />
                  </div>
                </div>
                <div className="space-y-2">
                  <Label htmlFor="signup-email">Email</Label>
                  <Input
                    id="signup-email"
                    name="email"
                    type="email"
                    placeholder="Enter your email"
                    value={formData.email}
                    onChange={handleInputChange}
                    disabled={loading}
                    required
                  />
                </div>
                <div className="space-y-2">
                  <Label htmlFor="signup-password">Password</Label>
                  <Input
                    id="signup-password"
                    name="password"
                    type="password"
                    placeholder="Create a password"
                    value={formData.password}
                    onChange={handleInputChange}
                    disabled={loading}
                    required
                  />
                </div>
                <div className="space-y-2">
                  <Label htmlFor="confirmPassword">Confirm Password</Label>
                  <Input
                    id="confirmPassword"
                    name="confirmPassword"
                    type="password"
                    placeholder="Confirm your password"
                    value={formData.confirmPassword}
                    onChange={handleInputChange}
                    disabled={loading}
                    required
                  />
                </div>
                {error && (
                  <Alert variant="destructive">
                    <AlertDescription>{error}</AlertDescription>
                  </Alert>
                )}
                <Button type="submit" className="w-full" disabled={loading}>
                  {loading ? "Creating account..." : "Create Account"}
                </Button>
              </form>
            </TabsContent>
          </Tabs>

          <div className="mt-6">
            <div className="relative">
              <div className="absolute inset-0 flex items-center">
                <span className="w-full border-t" />
              </div>
              <div className="relative flex justify-center text-xs uppercase">
                <span className="bg-card px-2 text-muted-foreground">
                  Or continue with
                </span>
              </div>
            </div>
            <Button
              variant="outline"
              className="w-full mt-4"
              onClick={handleDiscordAuth}
              disabled={loading}
            >
              <Icons.discord className="mr-2 h-4 w-4" />
              Discord
            </Button>
          </div>
        </CardContent>
      </Card>
    </div>
  );
};

export default Auth;<|MERGE_RESOLUTION|>--- conflicted
+++ resolved
@@ -50,11 +50,11 @@
       if (error) {
         setError(error.message);
       }
-<<<<<<< HEAD
+ khfq01-codex/replace-instances-of-any-with-correct-types
     } catch (err: unknown) {
       const message = (err as Error).message || 'An error occurred during sign in';
       setError(message);
-=======
+
  codex/apply-eslint-typescript-rules
     } catch (err: any) {
       setError(err.message || "An error occurred during sign in");
@@ -78,7 +78,7 @@
  main
  main
  main
->>>>>>> 24881cb3
+ main
     } finally {
       setLoading(false);
     }
@@ -110,11 +110,11 @@
       if (error) {
         setError(error.message);
       }
-<<<<<<< HEAD
+ khfq01-codex/replace-instances-of-any-with-correct-types
     } catch (err: unknown) {
       const message = (err as Error).message || 'An error occurred during sign up';
       setError(message);
-=======
+
  codex/apply-eslint-typescript-rules
     } catch (err: any) {
       setError(err.message || "An error occurred during sign up");
@@ -138,7 +138,7 @@
  main
  main
  main
->>>>>>> 24881cb3
+ main
     } finally {
       setLoading(false);
     }
@@ -159,11 +159,11 @@
       if (error) {
         setError(error.message);
       }
-<<<<<<< HEAD
+ khfq01-codex/replace-instances-of-any-with-correct-types
     } catch (err: unknown) {
       const message = (err as Error).message || 'An error occurred with Discord authentication';
       setError(message);
-=======
+
  codex/apply-eslint-typescript-rules
     } catch (err: any) {
       setError(err.message || "An error occurred with Discord authentication");
@@ -187,7 +187,7 @@
  main
  main
  main
->>>>>>> 24881cb3
+ main
     } finally {
       setLoading(false);
     }
