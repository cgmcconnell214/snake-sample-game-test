import React, { useState } from 'react';
import { Card, CardContent, CardDescription, CardHeader, CardTitle } from '@/components/ui/card';
import { Badge } from '@/components/ui/badge';
import { Button } from '@/components/ui/button';
import { Input } from '@/components/ui/input';
import { Select, SelectContent, SelectItem, SelectTrigger, SelectValue } from '@/components/ui/select';
import { Activity, Search, Download, Filter, Eye } from 'lucide-react';
import { useToast } from '@/hooks/use-toast';
import AuditDetailModal from '@/components/AuditDetailModal';

interface AuditLog {
  id: number;
  timestamp: string;
  action: string;
  user: string;
  details: string;
  type: string;
  status: string;
  ipAddress: string;
}

const AuditTrail = () => {
  const { toast } = useToast();
  const [searchTerm, setSearchTerm] = useState('');
  const [filterType, setFilterType] = useState('all');
<<<<<<< HEAD
=======
 codex/replace-any-with-correct-typescript-types

 codex/replace-instances-of-any-with-correct-types
>>>>>>> fc8201e3
  interface AuditLog {
    id: number;
    timestamp: string;
    action: string;
    user: string;
    details: string;
    type: string;
    status: string;
    ipAddress: string;
  }

<<<<<<< HEAD
=======

 main
 main
>>>>>>> fc8201e3
  const [selectedAuditLog, setSelectedAuditLog] = useState<AuditLog | null>(null);
  const [isDetailModalOpen, setIsDetailModalOpen] = useState(false);

  // Mock audit trail data
  const auditLogs = [
    {
      id: 1,
      timestamp: '2024-01-20T10:30:00Z',
      action: 'Token Creation',
      user: 'john.doe@example.com',
      details: 'Created XRPL-GOLD token with 1000 total supply',
      type: 'tokenization',
      status: 'success',
      ipAddress: '192.168.1.100',
    },
    {
      id: 2,
      timestamp: '2024-01-20T09:15:00Z',
      action: 'Trade Execution',
      user: 'jane.smith@example.com',
      details: 'Executed trade: 50 XRPL-USD for 2.1 XRPL-GOLD',
      type: 'trading',
      status: 'success',
      ipAddress: '192.168.1.101',
    },
    {
      id: 3,
      timestamp: '2024-01-20T08:45:00Z',
      action: 'Login Attempt',
      user: 'admin@example.com',
      details: 'Successful login with 2FA',
      type: 'authentication',
      status: 'success',
      ipAddress: '192.168.1.102',
    },
    {
      id: 4,
      timestamp: '2024-01-19T16:22:00Z',
      action: 'Failed Login',
      user: 'unknown@example.com',
      details: 'Failed login attempt - invalid credentials',
      type: 'authentication',
      status: 'failed',
      ipAddress: '10.0.0.50',
    },
    {
      id: 5,
      timestamp: '2024-01-19T14:10:00Z',
      action: 'KYC Verification',
      user: 'new.user@example.com',
      details: 'KYC documents submitted for verification',
      type: 'compliance',
      status: 'pending',
      ipAddress: '192.168.1.103',
    },
    {
      id: 6,
      timestamp: '2024-01-19T11:30:00Z',
      action: 'Settings Update',
      user: 'admin@example.com',
      details: 'Updated security settings - enabled IP whitelist',
      type: 'configuration',
      status: 'success',
      ipAddress: '192.168.1.102',
    },
  ];

  const handleExport = () => {
    toast({
      title: "Export Started",
      description: "Audit trail export has been initiated.",
    });
  };

  const getStatusColor = (status: string) => {
    switch (status) {
      case 'success': return 'default';
      case 'failed': return 'destructive';
      case 'pending': return 'secondary';
      default: return 'outline';
    }
  };

  const getTypeColor = (type: string) => {
    switch (type) {
      case 'tokenization': return 'bg-primary/10 text-primary border-primary/20';
      case 'trading': return 'bg-success/10 text-success border-success/20';
      case 'authentication': return 'bg-accent/10 text-accent border-accent/20';
      case 'compliance': return 'bg-warning/10 text-warning border-warning/20';
      case 'configuration': return 'bg-muted/10 text-muted-foreground border-muted/20';
      default: return 'bg-muted/10 text-muted-foreground border-muted/20';
    }
  };

  const filteredLogs = auditLogs.filter(log => {
    const matchesSearch = log.action.toLowerCase().includes(searchTerm.toLowerCase()) ||
                         log.user.toLowerCase().includes(searchTerm.toLowerCase()) ||
                         log.details.toLowerCase().includes(searchTerm.toLowerCase());
    const matchesFilter = filterType === 'all' || log.type === filterType;
    return matchesSearch && matchesFilter;
  });

  return (
    <div className="container mx-auto p-6 space-y-6">
      <div className="flex items-center justify-between">
        <h1 className="text-3xl font-bold">Audit Trail</h1>
        <Badge variant="outline" className="text-sm">
          <Activity className="w-4 h-4 mr-1" />
          {filteredLogs.length} Events
        </Badge>
      </div>

      {/* Search and Filters */}
      <Card>
        <CardHeader>
          <CardTitle className="flex items-center space-x-2">
            <Filter className="w-5 h-5" />
            <span>Search & Filter</span>
          </CardTitle>
          <CardDescription>
            Search audit logs and apply filters to find specific events
          </CardDescription>
        </CardHeader>
        <CardContent>
          <div className="flex flex-col md:flex-row gap-4">
            <div className="relative flex-1">
              <Search className="absolute left-3 top-3 h-4 w-4 text-muted-foreground" />
              <Input
                placeholder="Search by action, user, or details..."
                value={searchTerm}
                onChange={(e) => setSearchTerm(e.target.value)}
                className="pl-10"
              />
            </div>
            <Select value={filterType} onValueChange={setFilterType}>
              <SelectTrigger className="w-full md:w-48">
                <SelectValue placeholder="Filter by type" />
              </SelectTrigger>
              <SelectContent>
                <SelectItem value="all">All Types</SelectItem>
                <SelectItem value="tokenization">Tokenization</SelectItem>
                <SelectItem value="trading">Trading</SelectItem>
                <SelectItem value="authentication">Authentication</SelectItem>
                <SelectItem value="compliance">Compliance</SelectItem>
                <SelectItem value="configuration">Configuration</SelectItem>
              </SelectContent>
            </Select>
            <Button variant="outline" onClick={handleExport}>
              <Download className="w-4 h-4 mr-2" />
              Export
            </Button>
          </div>
        </CardContent>
      </Card>

      {/* Audit Logs */}
      <Card>
        <CardHeader>
          <CardTitle>Audit Events</CardTitle>
          <CardDescription>
            Chronological list of all system activities and user actions
          </CardDescription>
        </CardHeader>
        <CardContent>
          <div className="space-y-4">
            {filteredLogs.map((log) => (
              <div key={log.id} className="flex items-start justify-between p-4 border rounded-lg hover:bg-muted/50">
                <div className="flex-1 space-y-2">
                  <div className="flex items-center space-x-3">
                    <Badge variant="outline" className={getTypeColor(log.type)}>
                      {log.type.toUpperCase()}
                    </Badge>
                    <h4 className="font-medium">{log.action}</h4>
                    <Badge variant={getStatusColor(log.status)}>
                      {log.status.toUpperCase()}
                    </Badge>
                  </div>
                  <p className="text-sm text-muted-foreground">{log.details}</p>
                  <div className="flex items-center space-x-4 text-xs text-muted-foreground">
                    <span>User: {log.user}</span>
                    <span>IP: {log.ipAddress}</span>
                    <span>Time: {new Date(log.timestamp).toLocaleString()}</span>
                  </div>
                </div>
                <Button 
                  size="sm" 
                  variant="outline"
                  onClick={() => {
                    setSelectedAuditLog(log);
                    setIsDetailModalOpen(true);
                  }}
                >
                  <Eye className="w-4 h-4 mr-1" />
                  Details
                </Button>
              </div>
            ))}
          </div>
        </CardContent>
      </Card>

      {/* Quick Stats */}
      <div className="grid grid-cols-1 md:grid-cols-4 gap-4">
        <Card>
          <CardHeader className="flex flex-row items-center justify-between space-y-0 pb-2">
            <CardTitle className="text-sm font-medium">Total Events</CardTitle>
            <Activity className="h-4 w-4 text-muted-foreground" />
          </CardHeader>
          <CardContent>
            <div className="text-2xl font-bold">{auditLogs.length}</div>
            <p className="text-xs text-muted-foreground">
              All time
            </p>
          </CardContent>
        </Card>
        
        <Card>
          <CardHeader className="flex flex-row items-center justify-between space-y-0 pb-2">
            <CardTitle className="text-sm font-medium">Today</CardTitle>
            <Activity className="h-4 w-4 text-muted-foreground" />
          </CardHeader>
          <CardContent>
            <div className="text-2xl font-bold">
              {auditLogs.filter(log => 
                new Date(log.timestamp).toDateString() === new Date().toDateString()
              ).length}
            </div>
            <p className="text-xs text-muted-foreground">
              Events today
            </p>
          </CardContent>
        </Card>

        <Card>
          <CardHeader className="flex flex-row items-center justify-between space-y-0 pb-2">
            <CardTitle className="text-sm font-medium">Failed Events</CardTitle>
            <Activity className="h-4 w-4 text-muted-foreground" />
          </CardHeader>
          <CardContent>
            <div className="text-2xl font-bold text-destructive">
              {auditLogs.filter(log => log.status === 'failed').length}
            </div>
            <p className="text-xs text-muted-foreground">
              Require attention
            </p>
          </CardContent>
        </Card>

        <Card>
          <CardHeader className="flex flex-row items-center justify-between space-y-0 pb-2">
            <CardTitle className="text-sm font-medium">Unique Users</CardTitle>
            <Activity className="h-4 w-4 text-muted-foreground" />
          </CardHeader>
          <CardContent>
            <div className="text-2xl font-bold">
              {new Set(auditLogs.map(log => log.user)).size}
            </div>
            <p className="text-xs text-muted-foreground">
              Active users
            </p>
          </CardContent>
        </Card>
      </div>

      <AuditDetailModal
        isOpen={isDetailModalOpen}
        onClose={() => setIsDetailModalOpen(false)}
        auditLog={selectedAuditLog}
      />
    </div>
  );
};

export default AuditTrail;<|MERGE_RESOLUTION|>--- conflicted
+++ resolved
@@ -23,12 +23,12 @@
   const { toast } = useToast();
   const [searchTerm, setSearchTerm] = useState('');
   const [filterType, setFilterType] = useState('all');
-<<<<<<< HEAD
-=======
+ codex/replace-all-instances-of-any-in-codebase
+
  codex/replace-any-with-correct-typescript-types
 
  codex/replace-instances-of-any-with-correct-types
->>>>>>> fc8201e3
+ main
   interface AuditLog {
     id: number;
     timestamp: string;
@@ -40,12 +40,12 @@
     ipAddress: string;
   }
 
-<<<<<<< HEAD
-=======
+ codex/replace-all-instances-of-any-in-codebase
+
 
  main
  main
->>>>>>> fc8201e3
+ main
   const [selectedAuditLog, setSelectedAuditLog] = useState<AuditLog | null>(null);
   const [isDetailModalOpen, setIsDetailModalOpen] = useState(false);
 
