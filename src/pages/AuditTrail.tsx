import React, { useState, useEffect } from "react";
import {
  Card,
  CardContent,
  CardDescription,
  CardHeader,
  CardTitle,
} from "@/components/ui/card";
import { Badge } from "@/components/ui/badge";
import { Button } from "@/components/ui/button";
import { Input } from "@/components/ui/input";
import {
  Select,
  SelectContent,
  SelectItem,
  SelectTrigger,
  SelectValue,
} from "@/components/ui/select";
import { Activity, Search, Download, Filter, Eye } from "lucide-react";
import {
  Table,
  TableBody,
  TableCell,
  TableHead,
  TableHeader,
  TableRow,
} from "@/components/ui/table";
import {
  Pagination,
  PaginationContent,
  PaginationItem,
  PaginationLink,
  PaginationNext,
  PaginationPrevious,
} from "@/components/ui/pagination";
import { supabase } from "@/integrations/supabase/client";
import { useToast } from "@/hooks/use-toast";
import AuditDetailModal from "@/components/AuditDetailModal";
<<<<<<< HEAD
import { useSearchParams } from "react-router-dom";
=======
import Papa from "papaparse";
>>>>>>> 4cc6c606

interface AuditLog {
  id: number;
  timestamp: string;
  action: string;
  user: string;
  details: string;
  type: string;
  status: string;
  ipAddress: string;
}

const AuditTrail = () => {
  const { toast } = useToast();
  const [searchTerm, setSearchTerm] = useState("");
  const [filterType, setFilterType] = useState("all");
  const [selectedAuditLog, setSelectedAuditLog] = useState<AuditLog | null>(null);
  const [isDetailModalOpen, setIsDetailModalOpen] = useState(false);
<<<<<<< HEAD
  const [searchParams] = useSearchParams();

  useEffect(() => {
    const search = searchParams.get("search");
    const type = searchParams.get("type");
    if (search) setSearchTerm(search);
    if (type) setFilterType(type);
  }, [searchParams]);
=======
  const [auditLogs, setAuditLogs] = useState<AuditLog[]>([]);
  const [loading, setLoading] = useState(false);
  const [currentPage, setCurrentPage] = useState(1);
  const itemsPerPage = 5;

  const getActionType = (action: string) => {
    const lower = action.toLowerCase();
    if (lower.includes("token")) return "tokenization";
    if (lower.includes("trade")) return "trading";
    if (lower.includes("login")) return "authentication";
    if (lower.includes("kyc")) return "compliance";
    if (lower.includes("setting")) return "configuration";
    return "other";
  };

  useEffect(() => {
    const fetchAuditLogs = async () => {
      setLoading(true);
      try {
        const { data, error } = await supabase
          .from("audit_event_details")
          .select("*")
          .order("created_at", { ascending: false });
>>>>>>> 4cc6c606

        if (error) {
          console.error("Error fetching audit logs:", error);
          setAuditLogs([]);
        } else {
          const logs: AuditLog[] = (data || []).map((event: any) => {
            const action = event.request_data?.action || "Unknown";
            return {
              id: parseInt(event.event_id, 10) || 0,
              timestamp: event.created_at,
              action,
              user: event.security_context?.user || "Unknown",
              details: JSON.stringify(event.request_data?.parameters || {}),
              type: getActionType(action),
              status: event.response_data?.status || "unknown",
              ipAddress: event.security_context?.ip_address || "N/A",
            };
          });
          setAuditLogs(logs);
        }
      } catch (err) {
        console.error("Error:", err);
        setAuditLogs([]);
      } finally {
        setLoading(false);
      }
    };

    fetchAuditLogs();
  }, []);

  useEffect(() => {
    setCurrentPage(1);
  }, [searchTerm, filterType]);

  const handleExport = () => {
    const csv = Papa.unparse(filteredLogs);
    const blob = new Blob([csv], { type: "text/csv;charset=utf-8;" });
    const url = URL.createObjectURL(blob);
    const link = document.createElement("a");
    link.href = url;
    link.setAttribute("download", `audit-trail-${Date.now()}.csv`);
    document.body.appendChild(link);
    link.click();
    document.body.removeChild(link);
    URL.revokeObjectURL(url);
    toast({
      title: "Export Successful",
      description: "Audit trail exported to CSV.",
    });
  };

  const getStatusColor = (status: string) => {
    switch (status) {
      case "success":
        return "default";
      case "failed":
        return "destructive";
      case "pending":
        return "secondary";
      default:
        return "outline";
    }
  };

  const getTypeColor = (type: string) => {
    switch (type) {
      case "tokenization":
        return "bg-primary/10 text-primary border-primary/20";
      case "trading":
        return "bg-success/10 text-success border-success/20";
      case "authentication":
        return "bg-accent/10 text-accent border-accent/20";
      case "compliance":
        return "bg-warning/10 text-warning border-warning/20";
      case "configuration":
        return "bg-muted/10 text-muted-foreground border-muted/20";
      default:
        return "bg-muted/10 text-muted-foreground border-muted/20";
    }
  };

  const filteredLogs = auditLogs.filter((log) => {
    const matchesSearch =
      log.action.toLowerCase().includes(searchTerm.toLowerCase()) ||
      log.user.toLowerCase().includes(searchTerm.toLowerCase()) ||
      log.details.toLowerCase().includes(searchTerm.toLowerCase());
    const matchesFilter = filterType === "all" || log.type === filterType;
    return matchesSearch && matchesFilter;
  });
  const totalPages = Math.ceil(filteredLogs.length / itemsPerPage) || 1;
  const paginatedLogs = filteredLogs.slice(
    (currentPage - 1) * itemsPerPage,
    currentPage * itemsPerPage,
  );

  return (
    <div className="container mx-auto p-6 space-y-6">
      <div className="flex items-center justify-between">
        <h1 className="text-3xl font-bold">Audit Trail</h1>
        <Badge variant="outline" className="text-sm">
          <Activity className="w-4 h-4 mr-1" />
          {filteredLogs.length} Events
        </Badge>
      </div>

      {/* Search and Filters */}
      <Card>
        <CardHeader>
          <CardTitle className="flex items-center space-x-2">
            <Filter className="w-5 h-5" />
            <span>Search & Filter</span>
          </CardTitle>
          <CardDescription>
            Search audit logs and apply filters to find specific events
          </CardDescription>
        </CardHeader>
        <CardContent>
          <div className="flex flex-col md:flex-row gap-4">
            <div className="relative flex-1">
              <Search className="absolute left-3 top-3 h-4 w-4 text-muted-foreground" />
              <Input
                placeholder="Search by action, user, or details..."
                value={searchTerm}
                onChange={(e) => setSearchTerm(e.target.value)}
                className="pl-10"
              />
            </div>
            <Select value={filterType} onValueChange={setFilterType}>
              <SelectTrigger className="w-full md:w-48">
                <SelectValue placeholder="Filter by type" />
              </SelectTrigger>
              <SelectContent>
                <SelectItem value="all">All Types</SelectItem>
                <SelectItem value="tokenization">Tokenization</SelectItem>
                <SelectItem value="trading">Trading</SelectItem>
                <SelectItem value="authentication">Authentication</SelectItem>
                <SelectItem value="compliance">Compliance</SelectItem>
                <SelectItem value="configuration">Configuration</SelectItem>
              </SelectContent>
            </Select>
            <Button variant="outline" onClick={handleExport}>
              <Download className="w-4 h-4 mr-2" />
              Export
            </Button>
          </div>
        </CardContent>
      </Card>

      {/* Audit Logs */}
      <Card>
        <CardHeader>
          <CardTitle>Audit Events</CardTitle>
          <CardDescription>
            Chronological list of all system activities and user actions
          </CardDescription>
        </CardHeader>
        <CardContent>
          {loading ? (
            <p>Loading...</p>
          ) : (
            <>
              <Table>
                <TableHeader>
                  <TableRow>
                    <TableHead>ID</TableHead>
                    <TableHead>Action</TableHead>
                    <TableHead>User</TableHead>
                    <TableHead>Status</TableHead>
                    <TableHead>IP</TableHead>
                    <TableHead>Time</TableHead>
                    <TableHead className="text-right">Actions</TableHead>
                  </TableRow>
                </TableHeader>
                <TableBody>
                  {paginatedLogs.map((log) => (
                    <TableRow key={log.id}>
                      <TableCell>{log.id}</TableCell>
                      <TableCell>
                        <div className="flex items-center gap-2">
                          <Badge
                            variant="outline"
                            className={getTypeColor(log.type)}
                          >
                            {log.type.toUpperCase()}
                          </Badge>
                          {log.action}
                        </div>
                      </TableCell>
                      <TableCell>{log.user}</TableCell>
                      <TableCell>
                        <Badge variant={getStatusColor(log.status)}>
                          {log.status.toUpperCase()}
                        </Badge>
                      </TableCell>
                      <TableCell>{log.ipAddress}</TableCell>
                      <TableCell>
                        {new Date(log.timestamp).toLocaleString()}
                      </TableCell>
                      <TableCell className="text-right">
                        <Button
                          size="sm"
                          variant="outline"
                          onClick={() => {
                            setSelectedAuditLog(log);
                            setIsDetailModalOpen(true);
                          }}
                        >
                          <Eye className="w-4 h-4 mr-1" />
                          Details
                        </Button>
                      </TableCell>
                    </TableRow>
                  ))}
                </TableBody>
              </Table>
              <Pagination className="mt-4">
                <PaginationContent>
                  <PaginationItem>
                    <PaginationPrevious
                      href="#"
                      onClick={(e) => {
                        e.preventDefault();
                        setCurrentPage((p) => Math.max(p - 1, 1));
                      }}
                    />
                  </PaginationItem>
                  {Array.from({ length: totalPages }, (_, i) => (
                    <PaginationItem key={i}>
                      <PaginationLink
                        href="#"
                        isActive={currentPage === i + 1}
                        onClick={(e) => {
                          e.preventDefault();
                          setCurrentPage(i + 1);
                        }}
                      >
                        {i + 1}
                      </PaginationLink>
                    </PaginationItem>
                  ))}
                  <PaginationItem>
                    <PaginationNext
                      href="#"
                      onClick={(e) => {
                        e.preventDefault();
                        setCurrentPage((p) => Math.min(p + 1, totalPages));
                      }}
                    />
                  </PaginationItem>
                </PaginationContent>
              </Pagination>
            </>
          )}
        </CardContent>
      </Card>

      {/* Quick Stats */}
      <div className="grid grid-cols-1 md:grid-cols-4 gap-4">
        <Card>
          <CardHeader className="flex flex-row items-center justify-between space-y-0 pb-2">
            <CardTitle className="text-sm font-medium">Total Events</CardTitle>
            <Activity className="h-4 w-4 text-muted-foreground" />
          </CardHeader>
          <CardContent>
            <div className="text-2xl font-bold">{auditLogs.length}</div>
            <p className="text-xs text-muted-foreground">All time</p>
          </CardContent>
        </Card>

        <Card>
          <CardHeader className="flex flex-row items-center justify-between space-y-0 pb-2">
            <CardTitle className="text-sm font-medium">Today</CardTitle>
            <Activity className="h-4 w-4 text-muted-foreground" />
          </CardHeader>
          <CardContent>
            <div className="text-2xl font-bold">
              {
                auditLogs.filter(
                  (log) =>
                    new Date(log.timestamp).toDateString() ===
                    new Date().toDateString(),
                ).length
              }
            </div>
            <p className="text-xs text-muted-foreground">Events today</p>
          </CardContent>
        </Card>

        <Card>
          <CardHeader className="flex flex-row items-center justify-between space-y-0 pb-2">
            <CardTitle className="text-sm font-medium">Failed Events</CardTitle>
            <Activity className="h-4 w-4 text-muted-foreground" />
          </CardHeader>
          <CardContent>
            <div className="text-2xl font-bold text-destructive">
              {auditLogs.filter((log) => log.status === "failed").length}
            </div>
            <p className="text-xs text-muted-foreground">Require attention</p>
          </CardContent>
        </Card>

        <Card>
          <CardHeader className="flex flex-row items-center justify-between space-y-0 pb-2">
            <CardTitle className="text-sm font-medium">Unique Users</CardTitle>
            <Activity className="h-4 w-4 text-muted-foreground" />
          </CardHeader>
          <CardContent>
            <div className="text-2xl font-bold">
              {new Set(auditLogs.map((log) => log.user)).size}
            </div>
            <p className="text-xs text-muted-foreground">Active users</p>
          </CardContent>
        </Card>
      </div>

      <AuditDetailModal
        isOpen={isDetailModalOpen}
        onClose={() => setIsDetailModalOpen(false)}
        auditLog={selectedAuditLog}
      />
    </div>
  );
};

export default AuditTrail;<|MERGE_RESOLUTION|>--- conflicted
+++ resolved
@@ -36,11 +36,8 @@
 import { supabase } from "@/integrations/supabase/client";
 import { useToast } from "@/hooks/use-toast";
 import AuditDetailModal from "@/components/AuditDetailModal";
-<<<<<<< HEAD
 import { useSearchParams } from "react-router-dom";
-=======
 import Papa from "papaparse";
->>>>>>> 4cc6c606
 
 interface AuditLog {
   id: number;
@@ -59,16 +56,8 @@
   const [filterType, setFilterType] = useState("all");
   const [selectedAuditLog, setSelectedAuditLog] = useState<AuditLog | null>(null);
   const [isDetailModalOpen, setIsDetailModalOpen] = useState(false);
-<<<<<<< HEAD
   const [searchParams] = useSearchParams();
 
-  useEffect(() => {
-    const search = searchParams.get("search");
-    const type = searchParams.get("type");
-    if (search) setSearchTerm(search);
-    if (type) setFilterType(type);
-  }, [searchParams]);
-=======
   const [auditLogs, setAuditLogs] = useState<AuditLog[]>([]);
   const [loading, setLoading] = useState(false);
   const [currentPage, setCurrentPage] = useState(1);
@@ -85,6 +74,13 @@
   };
 
   useEffect(() => {
+    const search = searchParams.get("search");
+    const type = searchParams.get("type");
+    if (search) setSearchTerm(search);
+    if (type) setFilterType(type);
+  }, [searchParams]);
+
+  useEffect(() => {
     const fetchAuditLogs = async () => {
       setLoading(true);
       try {
@@ -92,23 +88,22 @@
           .from("audit_event_details")
           .select("*")
           .order("created_at", { ascending: false });
->>>>>>> 4cc6c606
 
         if (error) {
           console.error("Error fetching audit logs:", error);
           setAuditLogs([]);
         } else {
           const logs: AuditLog[] = (data || []).map((event: any) => {
-            const action = event.request_data?.action || "Unknown";
+            const action = event?.request_data?.action || "Unknown";
             return {
-              id: parseInt(event.event_id, 10) || 0,
-              timestamp: event.created_at,
+              id: parseInt(event?.event_id, 10) || 0,
+              timestamp: event?.created_at,
               action,
-              user: event.security_context?.user || "Unknown",
-              details: JSON.stringify(event.request_data?.parameters || {}),
+              user: event?.security_context?.user || "Unknown",
+              details: JSON.stringify(event?.request_data?.parameters || {}),
               type: getActionType(action),
-              status: event.response_data?.status || "unknown",
-              ipAddress: event.security_context?.ip_address || "N/A",
+              status: event?.response_data?.status || "unknown",
+              ipAddress: event?.security_context?.ip_address || "N/A",
             };
           });
           setAuditLogs(logs);
@@ -128,6 +123,22 @@
     setCurrentPage(1);
   }, [searchTerm, filterType]);
 
+  const filteredLogs = auditLogs.filter((log) => {
+    const q = searchTerm.toLowerCase();
+    const matchesSearch =
+      log.action.toLowerCase().includes(q) ||
+      log.user.toLowerCase().includes(q) ||
+      log.details.toLowerCase().includes(q);
+    const matchesFilter = filterType === "all" || log.type === filterType;
+    return matchesSearch && matchesFilter;
+  });
+
+  const totalPages = Math.ceil(filteredLogs.length / itemsPerPage) || 1;
+  const paginatedLogs = filteredLogs.slice(
+    (currentPage - 1) * itemsPerPage,
+    currentPage * itemsPerPage
+  );
+
   const handleExport = () => {
     const csv = Papa.unparse(filteredLogs);
     const blob = new Blob([csv], { type: "text/csv;charset=utf-8;" });
@@ -139,6 +150,7 @@
     link.click();
     document.body.removeChild(link);
     URL.revokeObjectURL(url);
+
     toast({
       title: "Export Successful",
       description: "Audit trail exported to CSV.",
@@ -174,20 +186,6 @@
         return "bg-muted/10 text-muted-foreground border-muted/20";
     }
   };
-
-  const filteredLogs = auditLogs.filter((log) => {
-    const matchesSearch =
-      log.action.toLowerCase().includes(searchTerm.toLowerCase()) ||
-      log.user.toLowerCase().includes(searchTerm.toLowerCase()) ||
-      log.details.toLowerCase().includes(searchTerm.toLowerCase());
-    const matchesFilter = filterType === "all" || log.type === filterType;
-    return matchesSearch && matchesFilter;
-  });
-  const totalPages = Math.ceil(filteredLogs.length / itemsPerPage) || 1;
-  const paginatedLogs = filteredLogs.slice(
-    (currentPage - 1) * itemsPerPage,
-    currentPage * itemsPerPage,
-  );
 
   return (
     <div className="container mx-auto p-6 space-y-6">
@@ -374,7 +372,7 @@
                 auditLogs.filter(
                   (log) =>
                     new Date(log.timestamp).toDateString() ===
-                    new Date().toDateString(),
+                    new Date().toDateString()
                 ).length
               }
             </div>
