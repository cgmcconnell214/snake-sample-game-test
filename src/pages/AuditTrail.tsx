import React, { useState } from 'react';
import { Card, CardContent, CardDescription, CardHeader, CardTitle } from '@/components/ui/card';
import { Badge } from '@/components/ui/badge';
import { Button } from '@/components/ui/button';
import { Input } from '@/components/ui/input';
import { Select, SelectContent, SelectItem, SelectTrigger, SelectValue } from '@/components/ui/select';
import { Activity, Search, Download, Filter, Eye } from 'lucide-react';
import { useToast } from '@/hooks/use-toast';
import AuditDetailModal from '@/components/AuditDetailModal';

interface AuditLog {
  id: number;
  timestamp: string;
  action: string;
  user: string;
  details: string;
  type: string;
  status: string;
  ipAddress: string;
}

const AuditTrail = () => {
  const { toast } = useToast();
  const [searchTerm, setSearchTerm] = useState('');
  const [filterType, setFilterType] = useState('all');
<<<<<<< HEAD
=======
 codex/replace-instances-of-any-with-correct-types
  interface AuditLog {
    id: number;
    timestamp: string;
    action: string;
    user: string;
    details: string;
    type: string;
    status: string;
    ipAddress: string;
  }


 main
>>>>>>> 8343bb0e
  const [selectedAuditLog, setSelectedAuditLog] = useState<AuditLog | null>(null);
  const [isDetailModalOpen, setIsDetailModalOpen] = useState(false);

  // Mock audit trail data
  const auditLogs = [
    {
      id: 1,
      timestamp: '2024-01-20T10:30:00Z',
      action: 'Token Creation',
      user: 'john.doe@example.com',
      details: 'Created XRPL-GOLD token with 1000 total supply',
      type: 'tokenization',
      status: 'success',
      ipAddress: '192.168.1.100',
    },
    {
      id: 2,
      timestamp: '2024-01-20T09:15:00Z',
      action: 'Trade Execution',
      user: 'jane.smith@example.com',
      details: 'Executed trade: 50 XRPL-USD for 2.1 XRPL-GOLD',
      type: 'trading',
      status: 'success',
      ipAddress: '192.168.1.101',
    },
    {
      id: 3,
      timestamp: '2024-01-20T08:45:00Z',
      action: 'Login Attempt',
      user: 'admin@example.com',
      details: 'Successful login with 2FA',
      type: 'authentication',
      status: 'success',
      ipAddress: '192.168.1.102',
    },
    {
      id: 4,
      timestamp: '2024-01-19T16:22:00Z',
      action: 'Failed Login',
      user: 'unknown@example.com',
      details: 'Failed login attempt - invalid credentials',
      type: 'authentication',
      status: 'failed',
      ipAddress: '10.0.0.50',
    },
    {
      id: 5,
      timestamp: '2024-01-19T14:10:00Z',
      action: 'KYC Verification',
      user: 'new.user@example.com',
      details: 'KYC documents submitted for verification',
      type: 'compliance',
      status: 'pending',
      ipAddress: '192.168.1.103',
    },
    {
      id: 6,
      timestamp: '2024-01-19T11:30:00Z',
      action: 'Settings Update',
      user: 'admin@example.com',
      details: 'Updated security settings - enabled IP whitelist',
      type: 'configuration',
      status: 'success',
      ipAddress: '192.168.1.102',
    },
  ];

  const handleExport = () => {
    toast({
      title: "Export Started",
      description: "Audit trail export has been initiated.",
    });
  };

  const getStatusColor = (status: string) => {
    switch (status) {
      case 'success': return 'default';
      case 'failed': return 'destructive';
      case 'pending': return 'secondary';
      default: return 'outline';
    }
  };

  const getTypeColor = (type: string) => {
    switch (type) {
      case 'tokenization': return 'bg-primary/10 text-primary border-primary/20';
      case 'trading': return 'bg-success/10 text-success border-success/20';
      case 'authentication': return 'bg-accent/10 text-accent border-accent/20';
      case 'compliance': return 'bg-warning/10 text-warning border-warning/20';
      case 'configuration': return 'bg-muted/10 text-muted-foreground border-muted/20';
      default: return 'bg-muted/10 text-muted-foreground border-muted/20';
    }
  };

  const filteredLogs = auditLogs.filter(log => {
    const matchesSearch = log.action.toLowerCase().includes(searchTerm.toLowerCase()) ||
                         log.user.toLowerCase().includes(searchTerm.toLowerCase()) ||
                         log.details.toLowerCase().includes(searchTerm.toLowerCase());
    const matchesFilter = filterType === 'all' || log.type === filterType;
    return matchesSearch && matchesFilter;
  });

  return (
    <div className="container mx-auto p-6 space-y-6">
      <div className="flex items-center justify-between">
        <h1 className="text-3xl font-bold">Audit Trail</h1>
        <Badge variant="outline" className="text-sm">
          <Activity className="w-4 h-4 mr-1" />
          {filteredLogs.length} Events
        </Badge>
      </div>

      {/* Search and Filters */}
      <Card>
        <CardHeader>
          <CardTitle className="flex items-center space-x-2">
            <Filter className="w-5 h-5" />
            <span>Search & Filter</span>
          </CardTitle>
          <CardDescription>
            Search audit logs and apply filters to find specific events
          </CardDescription>
        </CardHeader>
        <CardContent>
          <div className="flex flex-col md:flex-row gap-4">
            <div className="relative flex-1">
              <Search className="absolute left-3 top-3 h-4 w-4 text-muted-foreground" />
              <Input
                placeholder="Search by action, user, or details..."
                value={searchTerm}
                onChange={(e) => setSearchTerm(e.target.value)}
                className="pl-10"
              />
            </div>
            <Select value={filterType} onValueChange={setFilterType}>
              <SelectTrigger className="w-full md:w-48">
                <SelectValue placeholder="Filter by type" />
              </SelectTrigger>
              <SelectContent>
                <SelectItem value="all">All Types</SelectItem>
                <SelectItem value="tokenization">Tokenization</SelectItem>
                <SelectItem value="trading">Trading</SelectItem>
                <SelectItem value="authentication">Authentication</SelectItem>
                <SelectItem value="compliance">Compliance</SelectItem>
                <SelectItem value="configuration">Configuration</SelectItem>
              </SelectContent>
            </Select>
            <Button variant="outline" onClick={handleExport}>
              <Download className="w-4 h-4 mr-2" />
              Export
            </Button>
          </div>
        </CardContent>
      </Card>

      {/* Audit Logs */}
      <Card>
        <CardHeader>
          <CardTitle>Audit Events</CardTitle>
          <CardDescription>
            Chronological list of all system activities and user actions
          </CardDescription>
        </CardHeader>
        <CardContent>
          <div className="space-y-4">
            {filteredLogs.map((log) => (
              <div key={log.id} className="flex items-start justify-between p-4 border rounded-lg hover:bg-muted/50">
                <div className="flex-1 space-y-2">
                  <div className="flex items-center space-x-3">
                    <Badge variant="outline" className={getTypeColor(log.type)}>
                      {log.type.toUpperCase()}
                    </Badge>
                    <h4 className="font-medium">{log.action}</h4>
                    <Badge variant={getStatusColor(log.status)}>
                      {log.status.toUpperCase()}
                    </Badge>
                  </div>
                  <p className="text-sm text-muted-foreground">{log.details}</p>
                  <div className="flex items-center space-x-4 text-xs text-muted-foreground">
                    <span>User: {log.user}</span>
                    <span>IP: {log.ipAddress}</span>
                    <span>Time: {new Date(log.timestamp).toLocaleString()}</span>
                  </div>
                </div>
                <Button 
                  size="sm" 
                  variant="outline"
                  onClick={() => {
                    setSelectedAuditLog(log);
                    setIsDetailModalOpen(true);
                  }}
                >
                  <Eye className="w-4 h-4 mr-1" />
                  Details
                </Button>
              </div>
            ))}
          </div>
        </CardContent>
      </Card>

      {/* Quick Stats */}
      <div className="grid grid-cols-1 md:grid-cols-4 gap-4">
        <Card>
          <CardHeader className="flex flex-row items-center justify-between space-y-0 pb-2">
            <CardTitle className="text-sm font-medium">Total Events</CardTitle>
            <Activity className="h-4 w-4 text-muted-foreground" />
          </CardHeader>
          <CardContent>
            <div className="text-2xl font-bold">{auditLogs.length}</div>
            <p className="text-xs text-muted-foreground">
              All time
            </p>
          </CardContent>
        </Card>
        
        <Card>
          <CardHeader className="flex flex-row items-center justify-between space-y-0 pb-2">
            <CardTitle className="text-sm font-medium">Today</CardTitle>
            <Activity className="h-4 w-4 text-muted-foreground" />
          </CardHeader>
          <CardContent>
            <div className="text-2xl font-bold">
              {auditLogs.filter(log => 
                new Date(log.timestamp).toDateString() === new Date().toDateString()
              ).length}
            </div>
            <p className="text-xs text-muted-foreground">
              Events today
            </p>
          </CardContent>
        </Card>

        <Card>
          <CardHeader className="flex flex-row items-center justify-between space-y-0 pb-2">
            <CardTitle className="text-sm font-medium">Failed Events</CardTitle>
            <Activity className="h-4 w-4 text-muted-foreground" />
          </CardHeader>
          <CardContent>
            <div className="text-2xl font-bold text-destructive">
              {auditLogs.filter(log => log.status === 'failed').length}
            </div>
            <p className="text-xs text-muted-foreground">
              Require attention
            </p>
          </CardContent>
        </Card>

        <Card>
          <CardHeader className="flex flex-row items-center justify-between space-y-0 pb-2">
            <CardTitle className="text-sm font-medium">Unique Users</CardTitle>
            <Activity className="h-4 w-4 text-muted-foreground" />
          </CardHeader>
          <CardContent>
            <div className="text-2xl font-bold">
              {new Set(auditLogs.map(log => log.user)).size}
            </div>
            <p className="text-xs text-muted-foreground">
              Active users
            </p>
          </CardContent>
        </Card>
      </div>

      <AuditDetailModal
        isOpen={isDetailModalOpen}
        onClose={() => setIsDetailModalOpen(false)}
        auditLog={selectedAuditLog}
      />
    </div>
  );
};

export default AuditTrail;<|MERGE_RESOLUTION|>--- conflicted
+++ resolved
@@ -23,8 +23,8 @@
   const { toast } = useToast();
   const [searchTerm, setSearchTerm] = useState('');
   const [filterType, setFilterType] = useState('all');
-<<<<<<< HEAD
-=======
+ codex/replace-any-with-correct-typescript-types
+
  codex/replace-instances-of-any-with-correct-types
   interface AuditLog {
     id: number;
@@ -39,7 +39,7 @@
 
 
  main
->>>>>>> 8343bb0e
+ main
   const [selectedAuditLog, setSelectedAuditLog] = useState<AuditLog | null>(null);
   const [isDetailModalOpen, setIsDetailModalOpen] = useState(false);
 
