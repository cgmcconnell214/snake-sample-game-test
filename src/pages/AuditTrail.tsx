import React, { useState } from 'react';
import { Card, CardContent, CardDescription, CardHeader, CardTitle } from '@/components/ui/card';
import { Badge } from '@/components/ui/badge';
import { Button } from '@/components/ui/button';
import { Input } from '@/components/ui/input';
import { Select, SelectContent, SelectItem, SelectTrigger, SelectValue } from '@/components/ui/select';
import { Activity, Search, Download, Filter, Eye } from 'lucide-react';
import { useToast } from '@/hooks/use-toast';
import AuditDetailModal from '@/components/AuditDetailModal';

interface AuditLog {
  id: number;
  timestamp: string;
  action: string;
  user: string;
  details: string;
  type: string;
  status: string;
  ipAddress: string;
}

const AuditTrail = () => {
  const { toast } = useToast();
  const [searchTerm, setSearchTerm] = useState('');
  const [filterType, setFilterType] = useState('all');
<<<<<<< HEAD
=======
 codex/replace-all-instances-of-any-in-codebase

 codex/replace-any-with-correct-typescript-types

 codex/replace-instances-of-any-with-correct-types
 main
  interface AuditLog {
    id: number;
    timestamp: string;
    action: string;
    user: string;
    details: string;
    type: string;
    status: string;
    ipAddress: string;
  }

 codex/replace-all-instances-of-any-in-codebase


 main
 main
 main
>>>>>>> 37c140c4
  const [selectedAuditLog, setSelectedAuditLog] = useState<AuditLog | null>(null);
  const [isDetailModalOpen, setIsDetailModalOpen] = useState(false);

  // Mock audit trail data
  const auditLogs = [
    {
      id: 1,
      timestamp: '2024-01-20T10:30:00Z',
      action: 'Token Creation',
      user: 'john.doe@example.com',
      details: 'Created XRPL-GOLD token with 1000 total supply',
      type: 'tokenization',
      status: 'success',
      ipAddress: '192.168.1.100',
    },
    {
      id: 2,
      timestamp: '2024-01-20T09:15:00Z',
      action: 'Trade Execution',
      user: 'jane.smith@example.com',
      details: 'Executed trade: 50 XRPL-USD for 2.1 XRPL-GOLD',
      type: 'trading',
      status: 'success',
      ipAddress: '192.168.1.101',
    },
    {
      id: 3,
      timestamp: '2024-01-20T08:45:00Z',
      action: 'Login Attempt',
      user: 'admin@example.com',
      details: 'Successful login with 2FA',
      type: 'authentication',
      status: 'success',
      ipAddress: '192.168.1.102',
    },
    {
      id: 4,
      timestamp: '2024-01-19T16:22:00Z',
      action: 'Failed Login',
      user: 'unknown@example.com',
      details: 'Failed login attempt - invalid credentials',
      type: 'authentication',
      status: 'failed',
      ipAddress: '10.0.0.50',
    },
    {
      id: 5,
      timestamp: '2024-01-19T14:10:00Z',
      action: 'KYC Verification',
      user: 'new.user@example.com',
      details: 'KYC documents submitted for verification',
      type: 'compliance',
      status: 'pending',
      ipAddress: '192.168.1.103',
    },
    {
      id: 6,
      timestamp: '2024-01-19T11:30:00Z',
      action: 'Settings Update',
      user: 'admin@example.com',
      details: 'Updated security settings - enabled IP whitelist',
      type: 'configuration',
      status: 'success',
      ipAddress: '192.168.1.102',
    },
  ];

  const handleExport = () => {
    toast({
      title: "Export Started",
      description: "Audit trail export has been initiated.",
    });
  };

  const getStatusColor = (status: string) => {
    switch (status) {
      case 'success': return 'default';
      case 'failed': return 'destructive';
      case 'pending': return 'secondary';
      default: return 'outline';
    }
  };

  const getTypeColor = (type: string) => {
    switch (type) {
      case 'tokenization': return 'bg-primary/10 text-primary border-primary/20';
      case 'trading': return 'bg-success/10 text-success border-success/20';
      case 'authentication': return 'bg-accent/10 text-accent border-accent/20';
      case 'compliance': return 'bg-warning/10 text-warning border-warning/20';
      case 'configuration': return 'bg-muted/10 text-muted-foreground border-muted/20';
      default: return 'bg-muted/10 text-muted-foreground border-muted/20';
    }
  };

  const filteredLogs = auditLogs.filter(log => {
    const matchesSearch = log.action.toLowerCase().includes(searchTerm.toLowerCase()) ||
                         log.user.toLowerCase().includes(searchTerm.toLowerCase()) ||
                         log.details.toLowerCase().includes(searchTerm.toLowerCase());
    const matchesFilter = filterType === 'all' || log.type === filterType;
    return matchesSearch && matchesFilter;
  });

  return (
    <div className="container mx-auto p-6 space-y-6">
      <div className="flex items-center justify-between">
        <h1 className="text-3xl font-bold">Audit Trail</h1>
        <Badge variant="outline" className="text-sm">
          <Activity className="w-4 h-4 mr-1" />
          {filteredLogs.length} Events
        </Badge>
      </div>

      {/* Search and Filters */}
      <Card>
        <CardHeader>
          <CardTitle className="flex items-center space-x-2">
            <Filter className="w-5 h-5" />
            <span>Search & Filter</span>
          </CardTitle>
          <CardDescription>
            Search audit logs and apply filters to find specific events
          </CardDescription>
        </CardHeader>
        <CardContent>
          <div className="flex flex-col md:flex-row gap-4">
            <div className="relative flex-1">
              <Search className="absolute left-3 top-3 h-4 w-4 text-muted-foreground" />
              <Input
                placeholder="Search by action, user, or details..."
                value={searchTerm}
                onChange={(e) => setSearchTerm(e.target.value)}
                className="pl-10"
              />
            </div>
            <Select value={filterType} onValueChange={setFilterType}>
              <SelectTrigger className="w-full md:w-48">
                <SelectValue placeholder="Filter by type" />
              </SelectTrigger>
              <SelectContent>
                <SelectItem value="all">All Types</SelectItem>
                <SelectItem value="tokenization">Tokenization</SelectItem>
                <SelectItem value="trading">Trading</SelectItem>
                <SelectItem value="authentication">Authentication</SelectItem>
                <SelectItem value="compliance">Compliance</SelectItem>
                <SelectItem value="configuration">Configuration</SelectItem>
              </SelectContent>
            </Select>
            <Button variant="outline" onClick={handleExport}>
              <Download className="w-4 h-4 mr-2" />
              Export
            </Button>
          </div>
        </CardContent>
      </Card>

      {/* Audit Logs */}
      <Card>
        <CardHeader>
          <CardTitle>Audit Events</CardTitle>
          <CardDescription>
            Chronological list of all system activities and user actions
          </CardDescription>
        </CardHeader>
        <CardContent>
          <div className="space-y-4">
            {filteredLogs.map((log) => (
              <div key={log.id} className="flex items-start justify-between p-4 border rounded-lg hover:bg-muted/50">
                <div className="flex-1 space-y-2">
                  <div className="flex items-center space-x-3">
                    <Badge variant="outline" className={getTypeColor(log.type)}>
                      {log.type.toUpperCase()}
                    </Badge>
                    <h4 className="font-medium">{log.action}</h4>
                    <Badge variant={getStatusColor(log.status)}>
                      {log.status.toUpperCase()}
                    </Badge>
                  </div>
                  <p className="text-sm text-muted-foreground">{log.details}</p>
                  <div className="flex items-center space-x-4 text-xs text-muted-foreground">
                    <span>User: {log.user}</span>
                    <span>IP: {log.ipAddress}</span>
                    <span>Time: {new Date(log.timestamp).toLocaleString()}</span>
                  </div>
                </div>
                <Button 
                  size="sm" 
                  variant="outline"
                  onClick={() => {
                    setSelectedAuditLog(log);
                    setIsDetailModalOpen(true);
                  }}
                >
                  <Eye className="w-4 h-4 mr-1" />
                  Details
                </Button>
              </div>
            ))}
          </div>
        </CardContent>
      </Card>

      {/* Quick Stats */}
      <div className="grid grid-cols-1 md:grid-cols-4 gap-4">
        <Card>
          <CardHeader className="flex flex-row items-center justify-between space-y-0 pb-2">
            <CardTitle className="text-sm font-medium">Total Events</CardTitle>
            <Activity className="h-4 w-4 text-muted-foreground" />
          </CardHeader>
          <CardContent>
            <div className="text-2xl font-bold">{auditLogs.length}</div>
            <p className="text-xs text-muted-foreground">
              All time
            </p>
          </CardContent>
        </Card>
        
        <Card>
          <CardHeader className="flex flex-row items-center justify-between space-y-0 pb-2">
            <CardTitle className="text-sm font-medium">Today</CardTitle>
            <Activity className="h-4 w-4 text-muted-foreground" />
          </CardHeader>
          <CardContent>
            <div className="text-2xl font-bold">
              {auditLogs.filter(log => 
                new Date(log.timestamp).toDateString() === new Date().toDateString()
              ).length}
            </div>
            <p className="text-xs text-muted-foreground">
              Events today
            </p>
          </CardContent>
        </Card>

        <Card>
          <CardHeader className="flex flex-row items-center justify-between space-y-0 pb-2">
            <CardTitle className="text-sm font-medium">Failed Events</CardTitle>
            <Activity className="h-4 w-4 text-muted-foreground" />
          </CardHeader>
          <CardContent>
            <div className="text-2xl font-bold text-destructive">
              {auditLogs.filter(log => log.status === 'failed').length}
            </div>
            <p className="text-xs text-muted-foreground">
              Require attention
            </p>
          </CardContent>
        </Card>

        <Card>
          <CardHeader className="flex flex-row items-center justify-between space-y-0 pb-2">
            <CardTitle className="text-sm font-medium">Unique Users</CardTitle>
            <Activity className="h-4 w-4 text-muted-foreground" />
          </CardHeader>
          <CardContent>
            <div className="text-2xl font-bold">
              {new Set(auditLogs.map(log => log.user)).size}
            </div>
            <p className="text-xs text-muted-foreground">
              Active users
            </p>
          </CardContent>
        </Card>
      </div>

      <AuditDetailModal
        isOpen={isDetailModalOpen}
        onClose={() => setIsDetailModalOpen(false)}
        auditLog={selectedAuditLog}
      />
    </div>
  );
};

export default AuditTrail;<|MERGE_RESOLUTION|>--- conflicted
+++ resolved
@@ -23,8 +23,8 @@
   const { toast } = useToast();
   const [searchTerm, setSearchTerm] = useState('');
   const [filterType, setFilterType] = useState('all');
-<<<<<<< HEAD
-=======
+ xgqza0-codex/replace-instances-of-any-with-correct-types
+
  codex/replace-all-instances-of-any-in-codebase
 
  codex/replace-any-with-correct-typescript-types
@@ -48,7 +48,7 @@
  main
  main
  main
->>>>>>> 37c140c4
+ main
   const [selectedAuditLog, setSelectedAuditLog] = useState<AuditLog | null>(null);
   const [isDetailModalOpen, setIsDetailModalOpen] = useState(false);
 
