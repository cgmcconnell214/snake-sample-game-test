--- conflicted
+++ resolved
@@ -1,4 +1,4 @@
-<<<<<<< HEAD
+ codex/apply-eslint-typescript-rules
 import { useState, useEffect } from "react";
 import { Card, CardContent, CardHeader, CardTitle } from "@/components/ui/card";
 import { Button } from "@/components/ui/button";
@@ -24,7 +24,7 @@
 } from "lucide-react";
 import { useToast } from "@/hooks/use-toast";
 import { supabase } from "@/integrations/supabase/client";
-=======
+
 import { useState, useEffect } from "react"
 import { Card, CardContent, CardHeader, CardTitle } from "@/components/ui/card"
 import { Button } from "@/components/ui/button"
@@ -37,7 +37,7 @@
 import { useToast } from "@/hooks/use-toast"
 import { supabase } from "@/integrations/supabase/client"
 import { injectContractTemplate } from "@/lib/contractTemplates"
->>>>>>> 24395e81
+ main
 
 interface AIAgent {
   id: string;
@@ -52,16 +52,16 @@
   created_at: string;
 }
 
-<<<<<<< HEAD
+ codex/apply-eslint-typescript-rules
 export default function AIAgents(): JSX.Element {
   const [agents, setAgents] = useState<AIAgent[]>([]);
   const [isCreateModalOpen, setIsCreateModalOpen] = useState(false);
-=======
+
 export default function AIAgents() {
   const [agents, setAgents] = useState<AIAgent[]>([])
   const [isCreateModalOpen, setIsCreateModalOpen] = useState(false)
   const [editingAgent, setEditingAgent] = useState<AIAgent | null>(null)
->>>>>>> 24395e81
+ main
   const [newAgent, setNewAgent] = useState({
     name: "",
     description: "",
@@ -166,15 +166,15 @@
       return;
     }
 
-<<<<<<< HEAD
+ codex/apply-eslint-typescript-rules
     const agent = agents.find((a) => a.id === agentId);
     if (!agent) return;
-=======
+
     await injectContractTemplate('rent')
 
     const agent = agents.find(a => a.id === agentId)
     if (!agent) return
->>>>>>> 24395e81
+ main
 
     const totalAmount = tokensToPurchase * agent.price_per_use;
 
@@ -211,7 +211,7 @@
     fetchAgents();
   };
 
-<<<<<<< HEAD
+ codex/apply-eslint-typescript-rules
   const filteredAgents = agents.filter((agent) => {
     const matchesSearch =
       agent.name.toLowerCase().includes(searchTerm.toLowerCase()) ||
@@ -220,7 +220,7 @@
       selectedCategory === "all" || agent.category === selectedCategory;
     return matchesSearch && matchesCategory;
   });
-=======
+
   const handleUpdateAgent = async (updated: Partial<AIAgent>) => {
     if (!editingAgent) return
     const { data, error } = await supabase
@@ -245,7 +245,7 @@
     const matchesCategory = selectedCategory === "all" || agent.category === selectedCategory
     return matchesSearch && matchesCategory
   })
->>>>>>> 24395e81
+ main
 
   return (
     <div className="container mx-auto p-6 space-y-6">
