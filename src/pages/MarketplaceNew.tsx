--- conflicted
+++ resolved
@@ -6,11 +6,11 @@
 import { ShoppingCart, Search, Filter, Star, TrendingUp, Package } from "lucide-react"
 import { useToast } from "@/hooks/use-toast"
 import { supabase } from "@/integrations/supabase/client"
-<<<<<<< HEAD
+ codex/fix-typescript-linting-errors
 import type { Json } from "@/integrations/supabase/types"
-=======
+
 import { useNavigate } from "react-router-dom"
->>>>>>> d4dce971
+ main
 
 interface MarketplaceAsset {
   id: string
