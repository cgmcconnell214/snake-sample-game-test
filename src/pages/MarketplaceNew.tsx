--- conflicted
+++ resolved
@@ -50,13 +50,13 @@
   const { toast } = useToast();
 
   useEffect(() => {
-<<<<<<< HEAD
+ codex/update-useeffect-dependency-arrays
     fetchMarketplaceAssets()
   }, [fetchMarketplaceAssets])
-=======
+
     fetchMarketplaceAssets();
   }, []);
->>>>>>> 55c4c387
+ main
 
   const fetchMarketplaceAssets = async () => {
     const { data, error } = await supabase
