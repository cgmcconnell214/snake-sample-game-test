<<<<<<< HEAD
import { Card, CardContent, CardHeader, CardTitle } from "@/components/ui/card";
import { Button } from "@/components/ui/button";
import { Store, Plus, Search, Clock } from "lucide-react";

export default function Marketplace(): JSX.Element {
=======
import { Card, CardContent, CardHeader, CardTitle } from "@/components/ui/card"
import { Button } from "@/components/ui/button"
import { Store, Plus, Search, Clock } from "lucide-react"
import { useNavigate } from "react-router-dom"

export default function Marketplace() {
  const navigate = useNavigate()
>>>>>>> 24395e81
  return (
    <div className="container mx-auto p-6 space-y-6">
      <div className="flex items-center justify-between">
        <div>
          <h1 className="text-3xl font-bold">P2P Marketplace</h1>
          <p className="text-muted-foreground">
            Peer-to-peer asset trading and contracts
          </p>
        </div>
        <Button onClick={() => navigate('/app/tokenize')}>
          <Plus className="h-4 w-4 mr-2" />
          List Asset
        </Button>
      </div>

      <div className="grid grid-cols-1 md:grid-cols-2 lg:grid-cols-3 gap-6">
        <Card onClick={() => navigate('/app/tokenize')} className="cursor-pointer">
          <CardHeader>
            <CardTitle className="flex items-center gap-2">
              <Plus className="h-5 w-5" />
              List New Asset
            </CardTitle>
          </CardHeader>
          <CardContent>
            <p className="text-sm text-muted-foreground mb-4">
              Create new asset listings for trading
            </p>
<<<<<<< HEAD
            <Button variant="outline" className="w-full">
=======
            <Button variant="outline" className="w-full" onClick={() => navigate('/app/tokenize')}>
>>>>>>> 24395e81
              Create Listing
            </Button>
          </CardContent>
        </Card>

        <Card onClick={() => navigate('/app/marketplace-new')} className="cursor-pointer">
          <CardHeader>
            <CardTitle className="flex items-center gap-2">
              <Search className="h-5 w-5" />
              Browse Offers
            </CardTitle>
          </CardHeader>
          <CardContent>
            <p className="text-sm text-muted-foreground mb-4">
              Explore available assets and opportunities
            </p>
<<<<<<< HEAD
            <Button variant="outline" className="w-full">
=======
            <Button variant="outline" className="w-full" onClick={() => navigate('/app/marketplace-new')}>
>>>>>>> 24395e81
              Browse Market
            </Button>
          </CardContent>
        </Card>

        <Card onClick={() => navigate('/app/smart-contracts')} className="cursor-pointer">
          <CardHeader>
            <CardTitle className="flex items-center gap-2">
              <Clock className="h-5 w-5" />
              Contract Queue
            </CardTitle>
          </CardHeader>
          <CardContent>
            <p className="text-sm text-muted-foreground mb-4">
              View pending and active trading contracts
            </p>
<<<<<<< HEAD
            <Button variant="outline" className="w-full">
=======
            <Button variant="outline" className="w-full" onClick={() => navigate('/app/smart-contracts')}>
>>>>>>> 24395e81
              View Queue
            </Button>
          </CardContent>
        </Card>
      </div>
    </div>
  );
}<|MERGE_RESOLUTION|>--- conflicted
+++ resolved
@@ -1,10 +1,10 @@
-<<<<<<< HEAD
+ codex/apply-eslint-typescript-rules
 import { Card, CardContent, CardHeader, CardTitle } from "@/components/ui/card";
 import { Button } from "@/components/ui/button";
 import { Store, Plus, Search, Clock } from "lucide-react";
 
 export default function Marketplace(): JSX.Element {
-=======
+
 import { Card, CardContent, CardHeader, CardTitle } from "@/components/ui/card"
 import { Button } from "@/components/ui/button"
 import { Store, Plus, Search, Clock } from "lucide-react"
@@ -12,7 +12,7 @@
 
 export default function Marketplace() {
   const navigate = useNavigate()
->>>>>>> 24395e81
+ main
   return (
     <div className="container mx-auto p-6 space-y-6">
       <div className="flex items-center justify-between">
@@ -40,11 +40,11 @@
             <p className="text-sm text-muted-foreground mb-4">
               Create new asset listings for trading
             </p>
-<<<<<<< HEAD
+ codex/apply-eslint-typescript-rules
             <Button variant="outline" className="w-full">
-=======
+
             <Button variant="outline" className="w-full" onClick={() => navigate('/app/tokenize')}>
->>>>>>> 24395e81
+ main
               Create Listing
             </Button>
           </CardContent>
@@ -61,11 +61,11 @@
             <p className="text-sm text-muted-foreground mb-4">
               Explore available assets and opportunities
             </p>
-<<<<<<< HEAD
+ codex/apply-eslint-typescript-rules
             <Button variant="outline" className="w-full">
-=======
+
             <Button variant="outline" className="w-full" onClick={() => navigate('/app/marketplace-new')}>
->>>>>>> 24395e81
+ main
               Browse Market
             </Button>
           </CardContent>
@@ -82,11 +82,11 @@
             <p className="text-sm text-muted-foreground mb-4">
               View pending and active trading contracts
             </p>
-<<<<<<< HEAD
+ codex/apply-eslint-typescript-rules
             <Button variant="outline" className="w-full">
-=======
+
             <Button variant="outline" className="w-full" onClick={() => navigate('/app/smart-contracts')}>
->>>>>>> 24395e81
+ main
               View Queue
             </Button>
           </CardContent>
