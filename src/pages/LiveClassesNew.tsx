--- conflicted
+++ resolved
@@ -56,13 +56,13 @@
   const { toast } = useToast();
 
   useEffect(() => {
-<<<<<<< HEAD
+ codex/update-useeffect-dependency-arrays
     fetchClasses()
   }, [fetchClasses])
-=======
+
     fetchClasses();
   }, []);
->>>>>>> 55c4c387
+ main
 
   const fetchClasses = async () => {
     const { data, error } = await supabase
