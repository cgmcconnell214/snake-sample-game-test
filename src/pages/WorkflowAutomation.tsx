--- conflicted
+++ resolved
@@ -48,13 +48,13 @@
   const { toast } = useToast();
 
   useEffect(() => {
-<<<<<<< HEAD
+ codex/update-useeffect-dependency-arrays
     fetchRules()
   }, [fetchRules])
-=======
+
     fetchRules();
   }, []);
->>>>>>> 55c4c387
+ main
 
   const fetchRules = async () => {
     const { data, error } = await supabase
