--- conflicted
+++ resolved
@@ -1,9 +1,6 @@
-<<<<<<< HEAD
 import React from "react";
 import { Helmet } from "react-helmet";
-=======
 import React, { Suspense } from "react";
->>>>>>> ed2a489a
 import { AITradingBot } from "@/components/AITradingBot";
 import ErrorBoundary from "@/components/ErrorBoundary";
 import LoadingSpinner from "@/components/LoadingSpinner";
@@ -27,15 +24,12 @@
         </div>
       </div>
 
-<<<<<<< HEAD
       <AITradingBot />
-=======
       <ErrorBoundary>
         <Suspense fallback={<LoadingSpinner />}>
           <AITradingBot />
         </Suspense>
       </ErrorBoundary>
->>>>>>> ed2a489a
     </div>
   );
 };
