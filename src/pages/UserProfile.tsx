--- conflicted
+++ resolved
@@ -522,7 +522,7 @@
             </TabsContent>
 
             <TabsContent value="activity" className="space-y-4">
-<<<<<<< HEAD
+ codex/apply-eslint-typescript-rules
               <Card>
                 <CardContent className="text-center py-8">
                   <Users className="h-8 w-8 mx-auto text-muted-foreground mb-2" />
@@ -531,7 +531,7 @@
                   </p>
                 </CardContent>
               </Card>
-=======
+
               {activity.length === 0 ? (
                 <Card>
                   <CardContent className="text-center py-8">
@@ -553,7 +553,7 @@
                   ))}
                 </div>
               )}
->>>>>>> 24395e81
+ main
             </TabsContent>
           </Tabs>
         </div>
