--- conflicted
+++ resolved
@@ -41,13 +41,13 @@
   const { toast } = useToast();
 
   useEffect(() => {
-<<<<<<< HEAD
+ codex/update-useeffect-dependency-arrays
     fetchDocuments()
   }, [fetchDocuments])
-=======
+
     fetchDocuments();
   }, []);
->>>>>>> 55c4c387
+ main
 
   const fetchDocuments = async () => {
     const { data, error } = await supabase
