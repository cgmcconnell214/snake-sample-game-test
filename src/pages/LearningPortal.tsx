--- conflicted
+++ resolved
@@ -5,14 +5,14 @@
 import { useState } from "react"
 
 export default function LearningPortal() {
-<<<<<<< HEAD
+ codex/audit-frontend-and-backend-codebase-for-errors
   const [activeCourse, setActiveCourse] = useState<string | null>(null)
 
-=======
+
   const handleLearn = async () => {
     await injectContractTemplate('learn')
   }
->>>>>>> 5c3d6cc2
+ main
   return (
     <div className="container mx-auto p-6 space-y-6">
       <div className="flex items-center justify-between">
@@ -38,7 +38,7 @@
             <p className="text-sm text-muted-foreground mb-4">
               Fundamental concepts of asset tokenization
             </p>
-<<<<<<< HEAD
+ codex/audit-frontend-and-backend-codebase-for-errors
             <Button
               variant="outline"
               className="w-full"
@@ -46,9 +46,9 @@
             >
               Start Course
             </Button>
-=======
+
             <Button variant="outline" className="w-full" onClick={handleLearn}>Start Course</Button>
->>>>>>> 5c3d6cc2
+ main
           </CardContent>
         </Card>
 
