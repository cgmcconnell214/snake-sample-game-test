--- conflicted
+++ resolved
@@ -38,7 +38,7 @@
 import { Tabs, TabsContent, TabsList, TabsTrigger } from '@/components/ui/tabs';
 import { Alert, AlertDescription } from '@/components/ui/alert';
 import { useToast } from '@/hooks/use-toast';
-<<<<<<< HEAD
+ khfq01-codex/replace-instances-of-any-with-correct-types
 import type { Database } from '@/integrations/supabase/types';
 
 type ProfileRow = Database['public']['Tables']['profiles']['Row'];
@@ -50,7 +50,7 @@
 import { 
   Users, 
   AlertTriangle, 
-=======
+
 
 interface AdminUser {
   id: string;
@@ -84,7 +84,7 @@
 import {
   Users,
   AlertTriangle,
->>>>>>> 24881cb3
+ main
   TrendingUp, 
   DollarSign, 
  main
@@ -131,11 +131,11 @@
  main
   const { profile } = useAuth();
   const { toast } = useToast();
-<<<<<<< HEAD
+ khfq01-codex/replace-instances-of-any-with-correct-types
   const [users, setUsers] = useState<ProfileRow[]>([]);
   const [alerts, setAlerts] = useState<ComplianceAlertRow[]>([]);
   const [trades, setTrades] = useState<TradeExecutionRow[]>([]);
-=======
+
  xgqza0-codex/replace-instances-of-any-with-correct-types
   const [users, setUsers] = useState<Record<string, unknown>[]>([]);
   const [alerts, setAlerts] = useState<Record<string, unknown>[]>([]);
@@ -201,7 +201,7 @@
  main
  main
  main
->>>>>>> 24881cb3
+ main
   const [stats, setStats] = useState({
     totalUsers: 0,
     activeTraders: 0,
@@ -429,9 +429,9 @@
                   </TableRow>
                 </TableHeader>
                 <TableBody>
-<<<<<<< HEAD
+ khfq01-codex/replace-instances-of-any-with-correct-types
                   {users.map((user: ProfileRow) => (
-=======
+
  xgqza0-codex/replace-instances-of-any-with-correct-types
                   {users.map((user) => (
 
@@ -449,7 +449,7 @@
  main
  main
  main
->>>>>>> 24881cb3
+ main
                     <TableRow key={user.id}>
                       <TableCell>
                         {user.first_name} {user.last_name}
@@ -524,9 +524,9 @@
                   </TableRow>
                 </TableHeader>
                 <TableBody>
-<<<<<<< HEAD
+ khfq01-codex/replace-instances-of-any-with-correct-types
                   {alerts.map((alert: ComplianceAlertRow) => (
-=======
+
  xgqza0-codex/replace-instances-of-any-with-correct-types
                   {alerts.map((alert) => (
 
@@ -544,7 +544,7 @@
  main
  main
  main
->>>>>>> 24881cb3
+ main
                     <TableRow key={alert.id}>
                       <TableCell>{alert.alert_type}</TableCell>
                       <TableCell>
@@ -600,9 +600,9 @@
                   </TableRow>
                 </TableHeader>
                 <TableBody>
-<<<<<<< HEAD
+ khfq01-codex/replace-instances-of-any-with-correct-types
                   {trades.map((trade: TradeExecutionRow) => (
-=======
+
  xgqza0-codex/replace-instances-of-any-with-correct-types
                   {trades.map((trade) => (
 
@@ -620,7 +620,7 @@
  main
  main
  main
->>>>>>> 24881cb3
+ main
                     <TableRow key={trade.id}>
                       <TableCell>{trade.asset_symbol}</TableCell>
                       <TableCell>{trade.buyer?.email}</TableCell>
