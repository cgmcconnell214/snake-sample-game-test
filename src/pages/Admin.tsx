import React, { useState, useEffect } from 'react';
import { useAuth } from '@/contexts/AuthContext';
import { supabase } from '@/integrations/supabase/client';
import { Card, CardContent, CardDescription, CardHeader, CardTitle } from '@/components/ui/card';
import { Badge } from '@/components/ui/badge';
import { Button } from '@/components/ui/button';
import { Table, TableBody, TableCell, TableHead, TableHeader, TableRow } from '@/components/ui/table';
import { Tabs, TabsContent, TabsList, TabsTrigger } from '@/components/ui/tabs';
import { Alert, AlertDescription } from '@/components/ui/alert';
import { useToast } from '@/hooks/use-toast';

interface AdminUser {
  id: string;
  first_name: string;
  last_name: string;
  email: string;
  role: string;
  subscription_tier: string;
  kyc_status: string;
  compliance_risk: string;
}

interface ComplianceAlertItem {
  id: string;
  alert_type: string;
  severity: string;
  message: string;
  created_at: string;
}

interface TradeExecution {
  id: string;
  asset_symbol: string;
  buyer?: { email: string } | null;
  seller?: { email: string } | null;
  quantity: number;
  price: number;
  settlement_status: string;
  execution_time: string;
}
import {
  Users,
  AlertTriangle,
  TrendingUp, 
  DollarSign, 
  Download,
  CheckCircle,
  XCircle,
  Clock
} from 'lucide-react';

const Admin = () => {
  const { profile } = useAuth();
  const { toast } = useToast();
<<<<<<< HEAD
  interface UserRecord {
    id: string;
    first_name: string;
    last_name: string;
    email: string;
    role: string;
    subscription_tier: string;
    kyc_status: string;
    compliance_risk: string;
  }

  interface ComplianceAlert {
    id: string;
    alert_type: string;
    severity: string;
    message: string;
    created_at: string;
  }

  interface TradeRecord {
    id: string;
    asset_symbol: string;
    buyer?: { email: string } | null;
    seller?: { email: string } | null;
    quantity: number;
    price: number;
    settlement_status: string;
    execution_time: string;
  }

  const [users, setUsers] = useState<UserRecord[]>([]);
  const [alerts, setAlerts] = useState<ComplianceAlert[]>([]);
  const [trades, setTrades] = useState<TradeRecord[]>([]);
=======
  const [users, setUsers] = useState<AdminUser[]>([]);
  const [alerts, setAlerts] = useState<ComplianceAlertItem[]>([]);
  const [trades, setTrades] = useState<TradeExecution[]>([]);
>>>>>>> f9e45745
  const [stats, setStats] = useState({
    totalUsers: 0,
    activeTraders: 0,
    totalVolume: 0,
    pendingAlerts: 0,
  });
  const [loading, setLoading] = useState(true);

  useEffect(() => {
    if (profile?.role === 'admin') {
      loadAdminData();
    }
  }, [profile]);

  const loadAdminData = async () => {
    try {
      setLoading(true);

      // Load users
      const { data: usersData } = await supabase
        .from('profiles')
        .select('*')
        .order('created_at', { ascending: false })
        .limit(20);

      // Load compliance alerts
      const { data: alertsData } = await supabase
        .from('compliance_alerts')
        .select('*')
        .eq('resolved', false)
        .order('created_at', { ascending: false })
        .limit(10);

      // Load recent trades
      const { data: tradesData } = await supabase
        .from('trade_executions')
        .select(`
          *,
          buyer:buyer_id(first_name, last_name, email),
          seller:seller_id(first_name, last_name, email)
        `)
        .order('execution_time', { ascending: false })
        .limit(20);

      // Calculate stats
      const { count: totalUsers } = await supabase
        .from('profiles')
        .select('*', { count: 'exact', head: true });

      const { count: pendingAlerts } = await supabase
        .from('compliance_alerts')
        .select('*', { count: 'exact', head: true })
        .eq('resolved', false);

      setUsers(usersData || []);
      setAlerts(alertsData || []);
      setTrades(tradesData || []);
      setStats({
        totalUsers: totalUsers || 0,
        activeTraders: 0, // Calculate from recent activity
        totalVolume: 0, // Calculate from trades
        pendingAlerts: pendingAlerts || 0,
      });

    } catch (error) {
      console.error('Error loading admin data:', error);
      toast({
        title: "Error",
        description: "Failed to load admin data",
        variant: "destructive",
      });
    } finally {
      setLoading(false);
    }
  };

  const resolveAlert = async (alertId: string) => {
    try {
      const { error } = await supabase
        .from('compliance_alerts')
        .update({ 
          resolved: true, 
          resolved_at: new Date().toISOString(),
          resolved_by: profile.user_id
        })
        .eq('id', alertId);

      if (error) throw error;

      toast({
        title: "Alert resolved",
        description: "Compliance alert has been marked as resolved",
      });

      loadAdminData();
    } catch (error) {
      console.error('Error resolving alert:', error);
      toast({
        title: "Error",
        description: "Failed to resolve alert",
        variant: "destructive",
      });
    }
  };

  const exportComplianceReport = async () => {
    try {
      // This would generate an ISO-20022 compatible export
      toast({
        title: "Export initiated",
        description: "Compliance report export has been started",
      });
    } catch (error) {
      console.error('Error exporting report:', error);
    }
  };

  if (profile?.role !== 'admin') {
    return (
      <div className="container mx-auto p-6">
        <Alert variant="destructive">
          <AlertTriangle className="h-4 w-4" />
          <AlertDescription>
            You don't have permission to access the admin panel.
          </AlertDescription>
        </Alert>
      </div>
    );
  }

  if (loading) {
    return (
      <div className="container mx-auto p-6">
        <div className="text-center">Loading admin dashboard...</div>
      </div>
    );
  }

  return (
    <div className="container mx-auto p-6 space-y-6">
      <div className="flex items-center justify-between">
        <h1 className="text-3xl font-bold">Admin Dashboard</h1>
        <Button onClick={exportComplianceReport} variant="outline">
          <Download className="w-4 h-4 mr-2" />
          Export Compliance Report
        </Button>
      </div>

      {/* Stats Cards */}
      <div className="grid grid-cols-1 md:grid-cols-4 gap-4">
        <Card>
          <CardHeader className="flex flex-row items-center justify-between space-y-0 pb-2">
            <CardTitle className="text-sm font-medium">Total Users</CardTitle>
            <Users className="h-4 w-4 text-muted-foreground" />
          </CardHeader>
          <CardContent>
            <div className="text-2xl font-bold">{stats.totalUsers}</div>
          </CardContent>
        </Card>

        <Card>
          <CardHeader className="flex flex-row items-center justify-between space-y-0 pb-2">
            <CardTitle className="text-sm font-medium">Active Traders</CardTitle>
            <TrendingUp className="h-4 w-4 text-muted-foreground" />
          </CardHeader>
          <CardContent>
            <div className="text-2xl font-bold">{stats.activeTraders}</div>
          </CardContent>
        </Card>

        <Card>
          <CardHeader className="flex flex-row items-center justify-between space-y-0 pb-2">
            <CardTitle className="text-sm font-medium">Total Volume</CardTitle>
            <DollarSign className="h-4 w-4 text-muted-foreground" />
          </CardHeader>
          <CardContent>
            <div className="text-2xl font-bold">${stats.totalVolume.toLocaleString()}</div>
          </CardContent>
        </Card>

        <Card>
          <CardHeader className="flex flex-row items-center justify-between space-y-0 pb-2">
            <CardTitle className="text-sm font-medium">Pending Alerts</CardTitle>
            <AlertTriangle className="h-4 w-4 text-muted-foreground" />
          </CardHeader>
          <CardContent>
            <div className="text-2xl font-bold">{stats.pendingAlerts}</div>
          </CardContent>
        </Card>
      </div>

      <Tabs defaultValue="users" className="space-y-4">
        <TabsList>
          <TabsTrigger value="users">Users</TabsTrigger>
          <TabsTrigger value="alerts">Compliance Alerts</TabsTrigger>
          <TabsTrigger value="trades">Recent Trades</TabsTrigger>
        </TabsList>

        <TabsContent value="users" className="space-y-4">
          <Card>
            <CardHeader>
              <CardTitle>User Management</CardTitle>
              <CardDescription>
                Manage user accounts, roles, and verification status
              </CardDescription>
            </CardHeader>
            <CardContent>
              <Table>
                <TableHeader>
                  <TableRow>
                    <TableHead>Name</TableHead>
                    <TableHead>Email</TableHead>
                    <TableHead>Role</TableHead>
                    <TableHead>Tier</TableHead>
                    <TableHead>KYC Status</TableHead>
                    <TableHead>Risk Level</TableHead>
                    <TableHead>Actions</TableHead>
                  </TableRow>
                </TableHeader>
                <TableBody>
<<<<<<< HEAD
                  {users.map((user: UserRecord) => (
=======
                  {users.map((user) => (
>>>>>>> f9e45745
                    <TableRow key={user.id}>
                      <TableCell>{user.first_name} {user.last_name}</TableCell>
                      <TableCell>{user.email}</TableCell>
                      <TableCell>
                        <Badge variant={user.role === 'admin' ? 'destructive' : 'default'}>
                          {user.role}
                        </Badge>
                      </TableCell>
                      <TableCell>
                        <Badge variant="outline">{user.subscription_tier}</Badge>
                      </TableCell>
                      <TableCell>
                        <Badge variant={user.kyc_status === 'approved' ? 'default' : 'secondary'}>
                          {user.kyc_status}
                        </Badge>
                      </TableCell>
                      <TableCell>
                        <Badge variant={user.compliance_risk === 'low' ? 'default' : 'destructive'}>
                          {user.compliance_risk}
                        </Badge>
                      </TableCell>
                      <TableCell>
                        <Button size="sm" variant="outline">
                          Edit
                        </Button>
                      </TableCell>
                    </TableRow>
                  ))}
                </TableBody>
              </Table>
            </CardContent>
          </Card>
        </TabsContent>

        <TabsContent value="alerts" className="space-y-4">
          <Card>
            <CardHeader>
              <CardTitle>Compliance Alerts</CardTitle>
              <CardDescription>
                Monitor and resolve compliance-related alerts
              </CardDescription>
            </CardHeader>
            <CardContent>
              <Table>
                <TableHeader>
                  <TableRow>
                    <TableHead>Type</TableHead>
                    <TableHead>Severity</TableHead>
                    <TableHead>Message</TableHead>
                    <TableHead>Created</TableHead>
                    <TableHead>Actions</TableHead>
                  </TableRow>
                </TableHeader>
                <TableBody>
<<<<<<< HEAD
                  {alerts.map((alert: ComplianceAlert) => (
=======
                  {alerts.map((alert) => (
>>>>>>> f9e45745
                    <TableRow key={alert.id}>
                      <TableCell>{alert.alert_type}</TableCell>
                      <TableCell>
                        <Badge variant={alert.severity === 'critical' ? 'destructive' : 'default'}>
                          {alert.severity}
                        </Badge>
                      </TableCell>
                      <TableCell>{alert.message}</TableCell>
                      <TableCell>
                        {new Date(alert.created_at).toLocaleDateString()}
                      </TableCell>
                      <TableCell>
                        <Button 
                          size="sm" 
                          onClick={() => resolveAlert(alert.id)}
                        >
                          Resolve
                        </Button>
                      </TableCell>
                    </TableRow>
                  ))}
                </TableBody>
              </Table>
            </CardContent>
          </Card>
        </TabsContent>

        <TabsContent value="trades" className="space-y-4">
          <Card>
            <CardHeader>
              <CardTitle>Recent Trades</CardTitle>
              <CardDescription>
                Monitor trading activity and execution status
              </CardDescription>
            </CardHeader>
            <CardContent>
              <Table>
                <TableHeader>
                  <TableRow>
                    <TableHead>Asset</TableHead>
                    <TableHead>Buyer</TableHead>
                    <TableHead>Seller</TableHead>
                    <TableHead>Quantity</TableHead>
                    <TableHead>Price</TableHead>
                    <TableHead>Status</TableHead>
                    <TableHead>Execution Time</TableHead>
                  </TableRow>
                </TableHeader>
                <TableBody>
<<<<<<< HEAD
                  {trades.map((trade: TradeRecord) => (
=======
                  {trades.map((trade) => (
>>>>>>> f9e45745
                    <TableRow key={trade.id}>
                      <TableCell>{trade.asset_symbol}</TableCell>
                      <TableCell>{trade.buyer?.email}</TableCell>
                      <TableCell>{trade.seller?.email}</TableCell>
                      <TableCell>{trade.quantity}</TableCell>
                      <TableCell>${trade.price}</TableCell>
                      <TableCell>
                        <Badge variant={trade.settlement_status === 'settled' ? 'default' : 'secondary'}>
                          {trade.settlement_status}
                        </Badge>
                      </TableCell>
                      <TableCell>
                        {new Date(trade.execution_time).toLocaleString()}
                      </TableCell>
                    </TableRow>
                  ))}
                </TableBody>
              </Table>
            </CardContent>
          </Card>
        </TabsContent>
      </Tabs>
    </div>
  );
};

export default Admin;<|MERGE_RESOLUTION|>--- conflicted
+++ resolved
@@ -52,7 +52,7 @@
 const Admin = () => {
   const { profile } = useAuth();
   const { toast } = useToast();
-<<<<<<< HEAD
+ codex/replace-instances-of-any-with-correct-types
   interface UserRecord {
     id: string;
     first_name: string;
@@ -86,11 +86,11 @@
   const [users, setUsers] = useState<UserRecord[]>([]);
   const [alerts, setAlerts] = useState<ComplianceAlert[]>([]);
   const [trades, setTrades] = useState<TradeRecord[]>([]);
-=======
+
   const [users, setUsers] = useState<AdminUser[]>([]);
   const [alerts, setAlerts] = useState<ComplianceAlertItem[]>([]);
   const [trades, setTrades] = useState<TradeExecution[]>([]);
->>>>>>> f9e45745
+ main
   const [stats, setStats] = useState({
     totalUsers: 0,
     activeTraders: 0,
@@ -311,11 +311,11 @@
                   </TableRow>
                 </TableHeader>
                 <TableBody>
-<<<<<<< HEAD
+ codex/replace-instances-of-any-with-correct-types
                   {users.map((user: UserRecord) => (
-=======
+
                   {users.map((user) => (
->>>>>>> f9e45745
+ main
                     <TableRow key={user.id}>
                       <TableCell>{user.first_name} {user.last_name}</TableCell>
                       <TableCell>{user.email}</TableCell>
@@ -370,11 +370,11 @@
                   </TableRow>
                 </TableHeader>
                 <TableBody>
-<<<<<<< HEAD
+ codex/replace-instances-of-any-with-correct-types
                   {alerts.map((alert: ComplianceAlert) => (
-=======
+
                   {alerts.map((alert) => (
->>>>>>> f9e45745
+ main
                     <TableRow key={alert.id}>
                       <TableCell>{alert.alert_type}</TableCell>
                       <TableCell>
@@ -424,11 +424,11 @@
                   </TableRow>
                 </TableHeader>
                 <TableBody>
-<<<<<<< HEAD
+ codex/replace-instances-of-any-with-correct-types
                   {trades.map((trade: TradeRecord) => (
-=======
+
                   {trades.map((trade) => (
->>>>>>> f9e45745
+ main
                     <TableRow key={trade.id}>
                       <TableCell>{trade.asset_symbol}</TableCell>
                       <TableCell>{trade.buyer?.email}</TableCell>
