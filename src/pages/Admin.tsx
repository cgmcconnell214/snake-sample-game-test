--- conflicted
+++ resolved
@@ -1,4 +1,4 @@
-<<<<<<< HEAD
+ codex/apply-eslint-typescript-rules
 import React, { useState, useEffect } from "react";
 import { useAuth } from "@/contexts/AuthContext";
 import { supabase } from "@/integrations/supabase/client";
@@ -27,7 +27,7 @@
   AlertTriangle,
   TrendingUp,
   DollarSign,
-=======
+
 import React, { useState, useEffect } from 'react';
 import { useAuth } from '@/contexts/AuthContext';
 import { supabase } from '@/integrations/supabase/client';
@@ -73,16 +73,16 @@
   AlertTriangle,
   TrendingUp, 
   DollarSign, 
->>>>>>> 24395e81
+ main
   Download,
   CheckCircle,
   XCircle,
   Clock,
 } from "lucide-react";
 
-<<<<<<< HEAD
+ codex/apply-eslint-typescript-rules
 const Admin = (): JSX.Element => {
-=======
+
 interface AdminUser {
   id: string;
   first_name: string;
@@ -114,7 +114,7 @@
 }
 
 const Admin = () => {
->>>>>>> 24395e81
+ main
   const { profile } = useAuth();
   const { toast } = useToast();
  xgqza0-codex/replace-instances-of-any-with-correct-types
