import React, { useState, useEffect } from "react";
import { useAuth } from "@/contexts/AuthContext";
import { supabase } from "@/integrations/supabase/client";
import {
  Card,
  CardContent,
  CardDescription,
  CardHeader,
  CardTitle,
} from "@/components/ui/card";
import { Badge } from "@/components/ui/badge";
import { Button } from "@/components/ui/button";
import {
  Table,
  TableBody,
  TableCell,
  TableHead,
  TableHeader,
  TableRow,
} from "@/components/ui/table";
import { Tabs, TabsContent, TabsList, TabsTrigger } from "@/components/ui/tabs";
import { Alert, AlertDescription } from "@/components/ui/alert";
import { useToast } from "@/hooks/use-toast";
import {
  Users,
  AlertTriangle,
  TrendingUp,
  DollarSign,
  Download,
  CheckCircle,
  XCircle,
  Clock,
} from "lucide-react";

interface AdminUser {
  id: string;
  first_name: string;
  last_name: string;
  email: string;
  role: string;
  subscription_tier: string;
  kyc_status: string;
  compliance_risk: string;
}

interface ComplianceAlert {
  id: string;
  alert_type: string;
  severity: string;
  message: string;
  created_at: string;
}

interface TradeRecord {
  id: string;
  asset_symbol: string;
  buyer?: any;
  seller?: any;
  quantity: number;
  price: number;
  settlement_status: string;
  execution_time: string;
}

const Admin = () => {
  const { profile } = useAuth();
  const { toast } = useToast();
  const [users, setUsers] = useState<AdminUser[]>([]);
  const [alerts, setAlerts] = useState<ComplianceAlert[]>([]);
  const [trades, setTrades] = useState<TradeRecord[]>([]);
  const [stats, setStats] = useState({
    totalUsers: 0,
    activeTraders: 0,
    totalVolume: 0,
    pendingAlerts: 0,
  });
  const [loading, setLoading] = useState(true);

<<<<<<< HEAD
  const fetchAdminLists = async () => {
    const [
      { data: usersData },
      { data: alertsData },
      { data: tradesData },
    ] = await Promise.all([
      supabase
        .from("profiles")
        .select("*")
        .order("created_at", { ascending: false })
        .limit(20),
      supabase
=======
  const USERS_PER_PAGE = 20;
  const ALERTS_PER_PAGE = 10;
  const TRADES_PER_PAGE = 20;
  const [userOffset, setUserOffset] = useState(0);
  const [alertOffset, setAlertOffset] = useState(0);
  const [tradeOffset, setTradeOffset] = useState(0);

  const loadAdminData = async () => {
    try {
      setLoading(true);

      // Load users
      const { data: usersData } = await supabase
        .from("profiles")
        .select("*")
        .order("created_at", { ascending: false })
        .range(userOffset, userOffset + USERS_PER_PAGE - 1);

      // Load compliance alerts
      const { data: alertsData } = await supabase
>>>>>>> 2ea22b90
        .from("compliance_alerts")
        .select("*")
        .eq("resolved", false)
        .order("created_at", { ascending: false })
<<<<<<< HEAD
        .limit(10),
      supabase
=======
        .range(alertOffset, alertOffset + ALERTS_PER_PAGE - 1);

      // Load recent trades with proper joins
      const { data: tradesData } = await supabase
>>>>>>> 2ea22b90
        .from("trade_executions")
        .select(`
          *,
          buyer:profiles!buyer_id(email),
          seller:profiles!seller_id(email)
        `)
        .order("execution_time", { ascending: false })
<<<<<<< HEAD
        .limit(20),
    ]);
=======
        .range(tradeOffset, tradeOffset + TRADES_PER_PAGE - 1);
>>>>>>> 2ea22b90

    return {
      users: usersData || [],
      alerts: alertsData || [],
      trades: tradesData || [],
    };
  };

  const fetchAdminStats = async () => {
    const [{ count: totalUsers }, { count: pendingAlerts }] = await Promise.all([
      supabase
        .from("profiles")
        .select("*", { count: "exact", head: true }),
      supabase
        .from("compliance_alerts")
        .select("*", { count: "exact", head: true })
        .eq("resolved", false),
    ]);

    return {
      totalUsers: totalUsers || 0,
      activeTraders: 0, // Calculate from recent activity
      totalVolume: 0, // Calculate from trades
      pendingAlerts: pendingAlerts || 0,
    };
  };

  const loadAdminData = async () => {
    try {
      setLoading(true);

      const [listData, statsData] = await Promise.all([
        fetchAdminLists(),
        fetchAdminStats(),
      ]);

      setUsers(listData.users);
      setAlerts(listData.alerts);
      setTrades(listData.trades);
      setStats(statsData);
    } catch (error) {
      console.error("Error loading admin data:", error);
      toast({
        title: "Error",
        description: "Failed to load admin data",
        variant: "destructive",
      });
    } finally {
      setLoading(false);
    }
  };

  useEffect(() => {
    if (profile?.role === "admin") {
      loadAdminData();
    }
  }, [profile, userOffset, alertOffset, tradeOffset]);


  const resolveAlert = async (alertId: string) => {
    try {
      const { error } = await supabase
        .from("compliance_alerts")
        .update({
          resolved: true,
          resolved_at: new Date().toISOString(),
          resolved_by: profile.user_id,
        })
        .eq("id", alertId);

      if (error) throw error;

      toast({
        title: "Alert resolved",
        description: "Compliance alert has been marked as resolved",
      });

      loadAdminData();
    } catch (error) {
      console.error("Error resolving alert:", error);
      toast({
        title: "Error",
        description: "Failed to resolve alert",
        variant: "destructive",
      });
    }
  };

  const exportComplianceReport = async () => {
    try {
      // This would generate an ISO-20022 compatible export
      toast({
        title: "Export initiated",
        description: "Compliance report export has been started",
      });
    } catch (error) {
      console.error("Error exporting report:", error);
    }
  };

  if (profile?.role !== "admin") {
    return (
      <div className="container mx-auto p-6">
        <Alert variant="destructive">
          <AlertTriangle className="h-4 w-4" />
          <AlertDescription>
            You don't have permission to access the admin panel.
          </AlertDescription>
        </Alert>
      </div>
    );
  }

  if (loading) {
    return (
      <div className="container mx-auto p-6">
        <div className="text-center">Loading admin dashboard...</div>
      </div>
    );
  }

  return (
    <div className="container mx-auto p-6 space-y-6">
      <div className="flex items-center justify-between">
        <h1 className="text-3xl font-bold">Admin Dashboard</h1>
        <Button onClick={exportComplianceReport} variant="outline">
          <Download className="w-4 h-4 mr-2" />
          Export Compliance Report
        </Button>
      </div>

      {/* Stats Cards */}
      <div className="grid grid-cols-1 md:grid-cols-4 gap-4">
        <Card>
          <CardHeader className="flex flex-row items-center justify-between space-y-0 pb-2">
            <CardTitle className="text-sm font-medium">Total Users</CardTitle>
            <Users className="h-4 w-4 text-muted-foreground" />
          </CardHeader>
          <CardContent>
            <div className="text-2xl font-bold">{stats.totalUsers}</div>
          </CardContent>
        </Card>

        <Card>
          <CardHeader className="flex flex-row items-center justify-between space-y-0 pb-2">
            <CardTitle className="text-sm font-medium">
              Active Traders
            </CardTitle>
            <TrendingUp className="h-4 w-4 text-muted-foreground" />
          </CardHeader>
          <CardContent>
            <div className="text-2xl font-bold">{stats.activeTraders}</div>
          </CardContent>
        </Card>

        <Card>
          <CardHeader className="flex flex-row items-center justify-between space-y-0 pb-2">
            <CardTitle className="text-sm font-medium">Total Volume</CardTitle>
            <DollarSign className="h-4 w-4 text-muted-foreground" />
          </CardHeader>
          <CardContent>
            <div className="text-2xl font-bold">
              ${stats.totalVolume.toLocaleString()}
            </div>
          </CardContent>
        </Card>

        <Card>
          <CardHeader className="flex flex-row items-center justify-between space-y-0 pb-2">
            <CardTitle className="text-sm font-medium">
              Pending Alerts
            </CardTitle>
            <AlertTriangle className="h-4 w-4 text-muted-foreground" />
          </CardHeader>
          <CardContent>
            <div className="text-2xl font-bold">{stats.pendingAlerts}</div>
          </CardContent>
        </Card>
      </div>

      <Tabs defaultValue="users" className="space-y-4">
        <TabsList>
          <TabsTrigger value="users">Users</TabsTrigger>
          <TabsTrigger value="alerts">Compliance Alerts</TabsTrigger>
          <TabsTrigger value="trades">Recent Trades</TabsTrigger>
        </TabsList>

        <TabsContent value="users" className="space-y-4">
          <Card>
            <CardHeader>
              <CardTitle>User Management</CardTitle>
              <CardDescription>
                Manage user accounts, roles, and verification status
              </CardDescription>
            </CardHeader>
            <CardContent>
              <Table>
                <TableHeader>
                  <TableRow>
                    <TableHead>Name</TableHead>
                    <TableHead>Email</TableHead>
                    <TableHead>Role</TableHead>
                    <TableHead>Tier</TableHead>
                    <TableHead>KYC Status</TableHead>
                    <TableHead>Risk Level</TableHead>
                    <TableHead>Actions</TableHead>
                  </TableRow>
                </TableHeader>
                <TableBody>
                  {users.map((user) => (
                    <TableRow key={user.id}>
                      <TableCell>
                        {user.first_name} {user.last_name}
                      </TableCell>
                      <TableCell>{user.email}</TableCell>
                      <TableCell>
                        <Badge
                          variant={
                            user.role === "admin" ? "destructive" : "default"
                          }
                        >
                          {user.role}
                        </Badge>
                      </TableCell>
                      <TableCell>
                        <Badge variant="outline">
                          {user.subscription_tier}
                        </Badge>
                      </TableCell>
                      <TableCell>
                        <Badge
                          variant={
                            user.kyc_status === "approved"
                              ? "default"
                              : "secondary"
                          }
                        >
                          {user.kyc_status}
                        </Badge>
                      </TableCell>
                      <TableCell>
                        <Badge
                          variant={
                            user.compliance_risk === "low"
                              ? "default"
                              : "destructive"
                          }
                        >
                          {user.compliance_risk}
                        </Badge>
                      </TableCell>
                      <TableCell>
                        <Button 
                          size="sm" 
                          variant="outline"
                          onClick={() => {
                            toast({
                              title: "Edit User",
                              description: `Editing user: ${user.first_name} ${user.last_name}`,
                            });
                          }}
                        >
                          Edit
                        </Button>
                      </TableCell>
                    </TableRow>
                  ))}
                </TableBody>
              </Table>
              <div className="flex justify-between mt-4">
                <Button
                  variant="outline"
                  onClick={() =>
                    setUserOffset((prev) => Math.max(0, prev - USERS_PER_PAGE))
                  }
                  disabled={userOffset === 0}
                >
                  Previous
                </Button>
                <Button
                  variant="outline"
                  onClick={() => setUserOffset((prev) => prev + USERS_PER_PAGE)}
                  disabled={users.length < USERS_PER_PAGE}
                >
                  Next
                </Button>
              </div>
            </CardContent>
          </Card>
        </TabsContent>

        <TabsContent value="alerts" className="space-y-4">
          <Card>
            <CardHeader>
              <CardTitle>Compliance Alerts</CardTitle>
              <CardDescription>
                Monitor and resolve compliance-related alerts
              </CardDescription>
            </CardHeader>
            <CardContent>
              <Table>
                <TableHeader>
                  <TableRow>
                    <TableHead>Type</TableHead>
                    <TableHead>Severity</TableHead>
                    <TableHead>Message</TableHead>
                    <TableHead>Created</TableHead>
                    <TableHead>Actions</TableHead>
                  </TableRow>
                </TableHeader>
                <TableBody>
                  {alerts.map((alert) => (
                    <TableRow key={alert.id}>
                      <TableCell>{alert.alert_type}</TableCell>
                      <TableCell>
                        <Badge
                          variant={
                            alert.severity === "critical"
                              ? "destructive"
                              : "default"
                          }
                        >
                          {alert.severity}
                        </Badge>
                      </TableCell>
                      <TableCell>{alert.message}</TableCell>
                      <TableCell>
                        {new Date(alert.created_at).toLocaleDateString()}
                      </TableCell>
                      <TableCell>
                        <Button
                          size="sm"
                          onClick={() => resolveAlert(alert.id)}
                        >
                          Resolve
                        </Button>
                      </TableCell>
                    </TableRow>
                  ))}
                </TableBody>
              </Table>
              <div className="flex justify-between mt-4">
                <Button
                  variant="outline"
                  onClick={() =>
                    setAlertOffset((prev) => Math.max(0, prev - ALERTS_PER_PAGE))
                  }
                  disabled={alertOffset === 0}
                >
                  Previous
                </Button>
                <Button
                  variant="outline"
                  onClick={() => setAlertOffset((prev) => prev + ALERTS_PER_PAGE)}
                  disabled={alerts.length < ALERTS_PER_PAGE}
                >
                  Next
                </Button>
              </div>
            </CardContent>
          </Card>
        </TabsContent>

        <TabsContent value="trades" className="space-y-4">
          <Card>
            <CardHeader>
              <CardTitle>Recent Trades</CardTitle>
              <CardDescription>
                Monitor trading activity and execution status
              </CardDescription>
            </CardHeader>
            <CardContent>
              <Table>
                <TableHeader>
                  <TableRow>
                    <TableHead>Asset</TableHead>
                    <TableHead>Buyer</TableHead>
                    <TableHead>Seller</TableHead>
                    <TableHead>Quantity</TableHead>
                    <TableHead>Price</TableHead>
                    <TableHead>Status</TableHead>
                    <TableHead>Execution Time</TableHead>
                  </TableRow>
                </TableHeader>
                <TableBody>
                  {trades.map((trade) => (
                    <TableRow key={trade.id}>
                      <TableCell>{trade.asset_symbol}</TableCell>
                      <TableCell>{trade.buyer?.email}</TableCell>
                      <TableCell>{trade.seller?.email}</TableCell>
                      <TableCell>{trade.quantity}</TableCell>
                      <TableCell>${trade.price}</TableCell>
                      <TableCell>
                        <Badge
                          variant={
                            trade.settlement_status === "settled"
                              ? "default"
                              : "secondary"
                          }
                        >
                          {trade.settlement_status}
                        </Badge>
                      </TableCell>
                      <TableCell>
                        {new Date(trade.execution_time).toLocaleString()}
                      </TableCell>
                    </TableRow>
                  ))}
                </TableBody>
              </Table>
              <div className="flex justify-between mt-4">
                <Button
                  variant="outline"
                  onClick={() =>
                    setTradeOffset((prev) => Math.max(0, prev - TRADES_PER_PAGE))
                  }
                  disabled={tradeOffset === 0}
                >
                  Previous
                </Button>
                <Button
                  variant="outline"
                  onClick={() => setTradeOffset((prev) => prev + TRADES_PER_PAGE)}
                  disabled={trades.length < TRADES_PER_PAGE}
                >
                  Next
                </Button>
              </div>
            </CardContent>
          </Card>
        </TabsContent>
      </Tabs>
    </div>
  );
};

export default Admin;<|MERGE_RESOLUTION|>--- conflicted
+++ resolved
@@ -76,7 +76,6 @@
   });
   const [loading, setLoading] = useState(true);
 
-<<<<<<< HEAD
   const fetchAdminLists = async () => {
     const [
       { data: usersData },
@@ -89,7 +88,6 @@
         .order("created_at", { ascending: false })
         .limit(20),
       supabase
-=======
   const USERS_PER_PAGE = 20;
   const ALERTS_PER_PAGE = 10;
   const TRADES_PER_PAGE = 20;
@@ -110,20 +108,16 @@
 
       // Load compliance alerts
       const { data: alertsData } = await supabase
->>>>>>> 2ea22b90
         .from("compliance_alerts")
         .select("*")
         .eq("resolved", false)
         .order("created_at", { ascending: false })
-<<<<<<< HEAD
         .limit(10),
       supabase
-=======
         .range(alertOffset, alertOffset + ALERTS_PER_PAGE - 1);
 
       // Load recent trades with proper joins
       const { data: tradesData } = await supabase
->>>>>>> 2ea22b90
         .from("trade_executions")
         .select(`
           *,
@@ -131,12 +125,9 @@
           seller:profiles!seller_id(email)
         `)
         .order("execution_time", { ascending: false })
-<<<<<<< HEAD
         .limit(20),
     ]);
-=======
         .range(tradeOffset, tradeOffset + TRADES_PER_PAGE - 1);
->>>>>>> 2ea22b90
 
     return {
       users: usersData || [],
