--- conflicted
+++ resolved
@@ -82,11 +82,11 @@
 const Admin = () => {
   const { profile } = useAuth();
   const { toast } = useToast();
-<<<<<<< HEAD
+ xgqza0-codex/replace-instances-of-any-with-correct-types
   const [users, setUsers] = useState<Record<string, unknown>[]>([]);
   const [alerts, setAlerts] = useState<Record<string, unknown>[]>([]);
   const [trades, setTrades] = useState<Record<string, unknown>[]>([]);
-=======
+
  codex/replace-all-instances-of-any-in-codebase
   interface AdminUser {
 
@@ -146,7 +146,7 @@
  main
  main
  main
->>>>>>> 37c140c4
+ main
   const [stats, setStats] = useState({
     totalUsers: 0,
     activeTraders: 0,
@@ -367,9 +367,9 @@
                   </TableRow>
                 </TableHeader>
                 <TableBody>
-<<<<<<< HEAD
+ xgqza0-codex/replace-instances-of-any-with-correct-types
                   {users.map((user) => (
-=======
+
  codex/replace-all-instances-of-any-in-codebase
                   {users.map((user: AdminUser) => (
 
@@ -383,7 +383,7 @@
  main
  main
  main
->>>>>>> 37c140c4
+ main
                     <TableRow key={user.id}>
                       <TableCell>{user.first_name} {user.last_name}</TableCell>
                       <TableCell>{user.email}</TableCell>
@@ -438,9 +438,9 @@
                   </TableRow>
                 </TableHeader>
                 <TableBody>
-<<<<<<< HEAD
+ xgqza0-codex/replace-instances-of-any-with-correct-types
                   {alerts.map((alert) => (
-=======
+
  codex/replace-all-instances-of-any-in-codebase
                   {alerts.map((alert: ComplianceAlert) => (
 
@@ -454,7 +454,7 @@
  main
  main
  main
->>>>>>> 37c140c4
+ main
                     <TableRow key={alert.id}>
                       <TableCell>{alert.alert_type}</TableCell>
                       <TableCell>
@@ -504,9 +504,9 @@
                   </TableRow>
                 </TableHeader>
                 <TableBody>
-<<<<<<< HEAD
+ xgqza0-codex/replace-instances-of-any-with-correct-types
                   {trades.map((trade) => (
-=======
+
  codex/replace-all-instances-of-any-in-codebase
                   {trades.map((trade: TradeExecution) => (
 
@@ -520,7 +520,7 @@
  main
  main
  main
->>>>>>> 37c140c4
+ main
                     <TableRow key={trade.id}>
                       <TableCell>{trade.asset_symbol}</TableCell>
                       <TableCell>{trade.buyer?.email}</TableCell>
