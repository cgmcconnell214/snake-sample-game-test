import React, { useState, useEffect } from "react";
import { useAuth } from "@/contexts/AuthContext";
import { supabase } from "@/integrations/supabase/client";
import {
  Card,
  CardContent,
  CardDescription,
  CardHeader,
  CardTitle,
} from "@/components/ui/card";
import { Badge } from "@/components/ui/badge";
import { Button } from "@/components/ui/button";
import {
  Table,
  TableBody,
  TableCell,
  TableHead,
  TableHeader,
  TableRow,
} from "@/components/ui/table";
import { Tabs, TabsContent, TabsList, TabsTrigger } from "@/components/ui/tabs";
import { Alert, AlertDescription } from "@/components/ui/alert";
import { useToast } from "@/hooks/use-toast";
import {
  Users,
  AlertTriangle,
  TrendingUp,
  DollarSign,
  Download,
  CheckCircle,
  XCircle,
  Clock,
} from "lucide-react";

interface AdminUser {
  id: string;
  first_name: string;
  last_name: string;
  email: string;
  role: string;
  subscription_tier: string;
  kyc_status: string;
  compliance_risk: string;
}

interface ComplianceAlert {
  id: string;
  alert_type: string;
  severity: string;
  message: string;
  created_at: string;
}

interface TradeRecord {
  id: string;
  asset_symbol: string;
  buyer?: any;
  seller?: any;
  quantity: number;
  price: number;
  settlement_status: string;
  execution_time: string;
}

const Admin = () => {
  const { profile } = useAuth();
  const { toast } = useToast();
  const [users, setUsers] = useState<AdminUser[]>([]);
  const [alerts, setAlerts] = useState<ComplianceAlert[]>([]);
  const [trades, setTrades] = useState<TradeRecord[]>([]);
  const [stats, setStats] = useState({
    totalUsers: 0,
    activeTraders: 0,
    totalVolume: 0,
    pendingAlerts: 0,
  });
  const [loading, setLoading] = useState(true);

  const fetchAdminLists = async () => {
    const [
      { data: usersData },
      { data: alertsData },
      { data: tradesData },
    ] = await Promise.all([
      supabase
        .from("profiles")
        .select("*")
        .order("created_at", { ascending: false })
        .limit(20),
      supabase
  const USERS_PER_PAGE = 20;
  const ALERTS_PER_PAGE = 10;
  const TRADES_PER_PAGE = 20;
  const [userOffset, setUserOffset] = useState(0);
  const [alertOffset, setAlertOffset] = useState(0);
  const [tradeOffset, setTradeOffset] = useState(0);

  const loadAdminData = async () => {
    try {
      setLoading(true);

      // Load users
      const { data: usersData } = await supabase
        .from("profiles")
        .select("*")
        .order("created_at", { ascending: false })
        .range(userOffset, userOffset + USERS_PER_PAGE - 1);

      // Load compliance alerts
      const { data: alertsData } = await supabase
        .from("compliance_alerts")
        .select("*")
        .eq("resolved", false)
        .order("created_at", { ascending: false })
        .limit(10),
      supabase
        .range(alertOffset, alertOffset + ALERTS_PER_PAGE - 1);

      // Load recent trades with proper joins
      const { data: tradesData } = await supabase
        .from("trade_executions")
        .select(`
          *,
          buyer:profiles!buyer_id(email),
          seller:profiles!seller_id(email)
        `)
        .order("execution_time", { ascending: false })
        .limit(20),
    ]);
        .range(tradeOffset, tradeOffset + TRADES_PER_PAGE - 1);

    return {
      users: usersData || [],
      alerts: alertsData || [],
      trades: tradesData || [],
    };
  };

  const fetchAdminStats = async () => {
    const [{ count: totalUsers }, { count: pendingAlerts }] = await Promise.all([
      supabase
        .from("profiles")
        .select("*", { count: "exact", head: true }),
      supabase
        .from("compliance_alerts")
        .select("*", { count: "exact", head: true })
        .eq("resolved", false),
    ]);

    return {
      totalUsers: totalUsers || 0,
      activeTraders: 0, // Calculate from recent activity
      totalVolume: 0, // Calculate from trades
      pendingAlerts: pendingAlerts || 0,
    };
  };

  const loadAdminData = async () => {
    try {
      setLoading(true);

      const [listData, statsData] = await Promise.all([
        fetchAdminLists(),
        fetchAdminStats(),
      ]);

      setUsers(listData.users);
      setAlerts(listData.alerts);
      setTrades(listData.trades);
      setStats(statsData);
    } catch (error) {
      console.error("Error loading admin data:", error);
      toast({
        title: "Error",
        description: "Failed to load admin data",
        variant: "destructive",
      });
    } finally {
      setLoading(false);
    }
  };

  useEffect(() => {
    if (profile?.role === "admin") {
      loadAdminData();
    }
<<<<<<< HEAD
    // eslint-disable-next-line react-hooks/exhaustive-deps
  }, [profile?.role]);
=======
  }, [profile, userOffset, alertOffset, tradeOffset]);
>>>>>>> 3886ea55


  const resolveAlert = async (alertId: string) => {
    try {
      const { error } = await supabase
        .from("compliance_alerts")
        .update({
          resolved: true,
          resolved_at: new Date().toISOString(),
          resolved_by: profile.user_id,
        })
        .eq("id", alertId);

      if (error) throw error;

      toast({
        title: "Alert resolved",
        description: "Compliance alert has been marked as resolved",
      });

      loadAdminData();
    } catch (error) {
      console.error("Error resolving alert:", error);
      toast({
        title: "Error",
        description: "Failed to resolve alert",
        variant: "destructive",
      });
    }
  };

  const exportComplianceReport = async () => {
    try {
      // This would generate an ISO-20022 compatible export
      toast({
        title: "Export initiated",
        description: "Compliance report export has been started",
      });
    } catch (error) {
      console.error("Error exporting report:", error);
    }
  };

  if (profile?.role !== "admin") {
    return (
      <div className="container mx-auto p-6">
        <Alert variant="destructive">
          <AlertTriangle className="h-4 w-4" />
          <AlertDescription>
            You don't have permission to access the admin panel.
          </AlertDescription>
        </Alert>
      </div>
    );
  }

  if (loading) {
    return (
      <div className="container mx-auto p-6">
        <div className="text-center">Loading admin dashboard...</div>
      </div>
    );
  }

  return (
    <div className="container mx-auto p-6 space-y-6">
      <div className="flex items-center justify-between">
        <h1 className="text-3xl font-bold">Admin Dashboard</h1>
        <Button onClick={exportComplianceReport} variant="outline">
          <Download className="w-4 h-4 mr-2" />
          Export Compliance Report
        </Button>
      </div>

      {/* Stats Cards */}
      <div className="grid grid-cols-1 md:grid-cols-4 gap-4">
        <Card>
          <CardHeader className="flex flex-row items-center justify-between space-y-0 pb-2">
            <CardTitle className="text-sm font-medium">Total Users</CardTitle>
            <Users className="h-4 w-4 text-muted-foreground" />
          </CardHeader>
          <CardContent>
            <div className="text-2xl font-bold">{stats.totalUsers}</div>
          </CardContent>
        </Card>

        <Card>
          <CardHeader className="flex flex-row items-center justify-between space-y-0 pb-2">
            <CardTitle className="text-sm font-medium">
              Active Traders
            </CardTitle>
            <TrendingUp className="h-4 w-4 text-muted-foreground" />
          </CardHeader>
          <CardContent>
            <div className="text-2xl font-bold">{stats.activeTraders}</div>
          </CardContent>
        </Card>

        <Card>
          <CardHeader className="flex flex-row items-center justify-between space-y-0 pb-2">
            <CardTitle className="text-sm font-medium">Total Volume</CardTitle>
            <DollarSign className="h-4 w-4 text-muted-foreground" />
          </CardHeader>
          <CardContent>
            <div className="text-2xl font-bold">
              ${stats.totalVolume.toLocaleString()}
            </div>
          </CardContent>
        </Card>

        <Card>
          <CardHeader className="flex flex-row items-center justify-between space-y-0 pb-2">
            <CardTitle className="text-sm font-medium">
              Pending Alerts
            </CardTitle>
            <AlertTriangle className="h-4 w-4 text-muted-foreground" />
          </CardHeader>
          <CardContent>
            <div className="text-2xl font-bold">{stats.pendingAlerts}</div>
          </CardContent>
        </Card>
      </div>

      <Tabs defaultValue="users" className="space-y-4">
        <TabsList>
          <TabsTrigger value="users">Users</TabsTrigger>
          <TabsTrigger value="alerts">Compliance Alerts</TabsTrigger>
          <TabsTrigger value="trades">Recent Trades</TabsTrigger>
        </TabsList>

        <TabsContent value="users" className="space-y-4">
          <Card>
            <CardHeader>
              <CardTitle>User Management</CardTitle>
              <CardDescription>
                Manage user accounts, roles, and verification status
              </CardDescription>
            </CardHeader>
            <CardContent>
              <Table>
                <TableHeader>
                  <TableRow>
                    <TableHead>Name</TableHead>
                    <TableHead>Email</TableHead>
                    <TableHead>Role</TableHead>
                    <TableHead>Tier</TableHead>
                    <TableHead>KYC Status</TableHead>
                    <TableHead>Risk Level</TableHead>
                    <TableHead>Actions</TableHead>
                  </TableRow>
                </TableHeader>
                <TableBody>
                  {users.map((user) => (
                    <TableRow key={user.id}>
                      <TableCell>
                        {user.first_name} {user.last_name}
                      </TableCell>
                      <TableCell>{user.email}</TableCell>
                      <TableCell>
                        <Badge
                          variant={
                            user.role === "admin" ? "destructive" : "default"
                          }
                        >
                          {user.role}
                        </Badge>
                      </TableCell>
                      <TableCell>
                        <Badge variant="outline">
                          {user.subscription_tier}
                        </Badge>
                      </TableCell>
                      <TableCell>
                        <Badge
                          variant={
                            user.kyc_status === "approved"
                              ? "default"
                              : "secondary"
                          }
                        >
                          {user.kyc_status}
                        </Badge>
                      </TableCell>
                      <TableCell>
                        <Badge
                          variant={
                            user.compliance_risk === "low"
                              ? "default"
                              : "destructive"
                          }
                        >
                          {user.compliance_risk}
                        </Badge>
                      </TableCell>
                      <TableCell>
                        <Button 
                          size="sm" 
                          variant="outline"
                          onClick={() => {
                            toast({
                              title: "Edit User",
                              description: `Editing user: ${user.first_name} ${user.last_name}`,
                            });
                          }}
                        >
                          Edit
                        </Button>
                      </TableCell>
                    </TableRow>
                  ))}
                </TableBody>
              </Table>
              <div className="flex justify-between mt-4">
                <Button
                  variant="outline"
                  onClick={() =>
                    setUserOffset((prev) => Math.max(0, prev - USERS_PER_PAGE))
                  }
                  disabled={userOffset === 0}
                >
                  Previous
                </Button>
                <Button
                  variant="outline"
                  onClick={() => setUserOffset((prev) => prev + USERS_PER_PAGE)}
                  disabled={users.length < USERS_PER_PAGE}
                >
                  Next
                </Button>
              </div>
            </CardContent>
          </Card>
        </TabsContent>

        <TabsContent value="alerts" className="space-y-4">
          <Card>
            <CardHeader>
              <CardTitle>Compliance Alerts</CardTitle>
              <CardDescription>
                Monitor and resolve compliance-related alerts
              </CardDescription>
            </CardHeader>
            <CardContent>
              <Table>
                <TableHeader>
                  <TableRow>
                    <TableHead>Type</TableHead>
                    <TableHead>Severity</TableHead>
                    <TableHead>Message</TableHead>
                    <TableHead>Created</TableHead>
                    <TableHead>Actions</TableHead>
                  </TableRow>
                </TableHeader>
                <TableBody>
                  {alerts.map((alert) => (
                    <TableRow key={alert.id}>
                      <TableCell>{alert.alert_type}</TableCell>
                      <TableCell>
                        <Badge
                          variant={
                            alert.severity === "critical"
                              ? "destructive"
                              : "default"
                          }
                        >
                          {alert.severity}
                        </Badge>
                      </TableCell>
                      <TableCell>{alert.message}</TableCell>
                      <TableCell>
                        {new Date(alert.created_at).toLocaleDateString()}
                      </TableCell>
                      <TableCell>
                        <Button
                          size="sm"
                          onClick={() => resolveAlert(alert.id)}
                        >
                          Resolve
                        </Button>
                      </TableCell>
                    </TableRow>
                  ))}
                </TableBody>
              </Table>
              <div className="flex justify-between mt-4">
                <Button
                  variant="outline"
                  onClick={() =>
                    setAlertOffset((prev) => Math.max(0, prev - ALERTS_PER_PAGE))
                  }
                  disabled={alertOffset === 0}
                >
                  Previous
                </Button>
                <Button
                  variant="outline"
                  onClick={() => setAlertOffset((prev) => prev + ALERTS_PER_PAGE)}
                  disabled={alerts.length < ALERTS_PER_PAGE}
                >
                  Next
                </Button>
              </div>
            </CardContent>
          </Card>
        </TabsContent>

        <TabsContent value="trades" className="space-y-4">
          <Card>
            <CardHeader>
              <CardTitle>Recent Trades</CardTitle>
              <CardDescription>
                Monitor trading activity and execution status
              </CardDescription>
            </CardHeader>
            <CardContent>
              <Table>
                <TableHeader>
                  <TableRow>
                    <TableHead>Asset</TableHead>
                    <TableHead>Buyer</TableHead>
                    <TableHead>Seller</TableHead>
                    <TableHead>Quantity</TableHead>
                    <TableHead>Price</TableHead>
                    <TableHead>Status</TableHead>
                    <TableHead>Execution Time</TableHead>
                  </TableRow>
                </TableHeader>
                <TableBody>
                  {trades.map((trade) => (
                    <TableRow key={trade.id}>
                      <TableCell>{trade.asset_symbol}</TableCell>
                      <TableCell>{trade.buyer?.email}</TableCell>
                      <TableCell>{trade.seller?.email}</TableCell>
                      <TableCell>{trade.quantity}</TableCell>
                      <TableCell>${trade.price}</TableCell>
                      <TableCell>
                        <Badge
                          variant={
                            trade.settlement_status === "settled"
                              ? "default"
                              : "secondary"
                          }
                        >
                          {trade.settlement_status}
                        </Badge>
                      </TableCell>
                      <TableCell>
                        {new Date(trade.execution_time).toLocaleString()}
                      </TableCell>
                    </TableRow>
                  ))}
                </TableBody>
              </Table>
              <div className="flex justify-between mt-4">
                <Button
                  variant="outline"
                  onClick={() =>
                    setTradeOffset((prev) => Math.max(0, prev - TRADES_PER_PAGE))
                  }
                  disabled={tradeOffset === 0}
                >
                  Previous
                </Button>
                <Button
                  variant="outline"
                  onClick={() => setTradeOffset((prev) => prev + TRADES_PER_PAGE)}
                  disabled={trades.length < TRADES_PER_PAGE}
                >
                  Next
                </Button>
              </div>
            </CardContent>
          </Card>
        </TabsContent>
      </Tabs>
    </div>
  );
};

export default Admin;<|MERGE_RESOLUTION|>--- conflicted
+++ resolved
@@ -184,12 +184,9 @@
     if (profile?.role === "admin") {
       loadAdminData();
     }
-<<<<<<< HEAD
     // eslint-disable-next-line react-hooks/exhaustive-deps
   }, [profile?.role]);
-=======
   }, [profile, userOffset, alertOffset, tradeOffset]);
->>>>>>> 3886ea55
 
 
   const resolveAlert = async (alertId: string) => {
