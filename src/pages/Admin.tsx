--- conflicted
+++ resolved
@@ -82,9 +82,9 @@
 const Admin = () => {
   const { profile } = useAuth();
   const { toast } = useToast();
-<<<<<<< HEAD
+ codex/replace-all-instances-of-any-in-codebase
   interface AdminUser {
-=======
+
  codex/replace-any-with-correct-typescript-types
   const [users, setUsers] = useState<AdminUser[]>([]);
   const [alerts, setAlerts] = useState<ComplianceAlert[]>([]);
@@ -92,7 +92,7 @@
 
  codex/replace-instances-of-any-with-correct-types
   interface UserRecord {
->>>>>>> fc8201e3
+ main
     id: string;
     first_name: string;
     last_name: string;
@@ -111,11 +111,11 @@
     created_at: string;
   }
 
-<<<<<<< HEAD
+ codex/replace-all-instances-of-any-in-codebase
   interface TradeExecution {
-=======
+
   interface TradeRecord {
->>>>>>> fc8201e3
+ main
     id: string;
     asset_symbol: string;
     buyer?: { email: string } | null;
@@ -126,11 +126,11 @@
     execution_time: string;
   }
 
-<<<<<<< HEAD
+ codex/replace-all-instances-of-any-in-codebase
   const [users, setUsers] = useState<AdminUser[]>([]);
   const [alerts, setAlerts] = useState<ComplianceAlert[]>([]);
   const [trades, setTrades] = useState<TradeExecution[]>([]);
-=======
+
   const [users, setUsers] = useState<UserRecord[]>([]);
   const [alerts, setAlerts] = useState<ComplianceAlert[]>([]);
   const [trades, setTrades] = useState<TradeRecord[]>([]);
@@ -140,7 +140,7 @@
   const [trades, setTrades] = useState<TradeExecution[]>([]);
  main
  main
->>>>>>> fc8201e3
+ main
   const [stats, setStats] = useState({
     totalUsers: 0,
     activeTraders: 0,
@@ -361,9 +361,9 @@
                   </TableRow>
                 </TableHeader>
                 <TableBody>
-<<<<<<< HEAD
+ codex/replace-all-instances-of-any-in-codebase
                   {users.map((user: AdminUser) => (
-=======
+
  codex/replace-any-with-correct-typescript-types
                   {users.map((user: AdminUser) => (
 
@@ -373,7 +373,7 @@
                   {users.map((user) => (
  main
  main
->>>>>>> fc8201e3
+ main
                     <TableRow key={user.id}>
                       <TableCell>{user.first_name} {user.last_name}</TableCell>
                       <TableCell>{user.email}</TableCell>
@@ -428,9 +428,9 @@
                   </TableRow>
                 </TableHeader>
                 <TableBody>
-<<<<<<< HEAD
+ codex/replace-all-instances-of-any-in-codebase
                   {alerts.map((alert: ComplianceAlert) => (
-=======
+
  codex/replace-any-with-correct-typescript-types
                   {alerts.map((alert: ComplianceAlert) => (
 
@@ -440,7 +440,7 @@
                   {alerts.map((alert) => (
  main
  main
->>>>>>> fc8201e3
+ main
                     <TableRow key={alert.id}>
                       <TableCell>{alert.alert_type}</TableCell>
                       <TableCell>
@@ -490,9 +490,9 @@
                   </TableRow>
                 </TableHeader>
                 <TableBody>
-<<<<<<< HEAD
+ codex/replace-all-instances-of-any-in-codebase
                   {trades.map((trade: TradeExecution) => (
-=======
+
  codex/replace-any-with-correct-typescript-types
                   {trades.map((trade: TradeRecord) => (
 
@@ -502,7 +502,7 @@
                   {trades.map((trade) => (
  main
  main
->>>>>>> fc8201e3
+ main
                     <TableRow key={trade.id}>
                       <TableCell>{trade.asset_symbol}</TableCell>
                       <TableCell>{trade.buyer?.email}</TableCell>
