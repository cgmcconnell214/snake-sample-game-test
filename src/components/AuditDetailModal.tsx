import React, { useState, useEffect } from 'react';
import { Dialog, DialogContent, DialogHeader, DialogTitle } from '@/components/ui/dialog';
import { Badge } from '@/components/ui/badge';
import { Button } from '@/components/ui/button';
import { Tabs, TabsContent, TabsList, TabsTrigger } from '@/components/ui/tabs';
import { Card, CardContent, CardDescription, CardHeader, CardTitle } from '@/components/ui/card';
import { 
  Shield, 
  Clock, 
  AlertTriangle, 
  CheckCircle, 
  Copy,
  ExternalLink,
  Activity,
  Lock,
  Globe,
  Zap
} from 'lucide-react';
import { supabase } from '@/integrations/supabase/client';
import { useToast } from '@/hooks/use-toast';

interface AuditLog {
  id: number;
  timestamp: string;
  action: string;
  user: string;
  details: string;
  type: string;
  status: string;
  ipAddress: string;
}

interface AuditDetail {
  id: string;
  event_id: string;
<<<<<<< HEAD
  request_data: Record<string, unknown>;
  response_data: Record<string, unknown>;
  error_details: Record<string, unknown>;
  execution_time_ms: number;
  security_context: Record<string, unknown>;
=======
 codex/replace-instances-of-any-with-correct-types
  request_data: Record<string, unknown> | null;
  response_data: Record<string, unknown> | null;
  error_details: Record<string, unknown> | null;
  execution_time_ms: number;
  security_context: Record<string, unknown> | null;

  request_data: Record<string, unknown>;
  response_data: Record<string, unknown>;
  error_details: Record<string, unknown>;
  execution_time_ms: number;
  security_context: Record<string, unknown>;
 main
>>>>>>> 8343bb0e
  compliance_flags: string[];
  created_at: string;
}

interface AuditDetailModalProps {
  isOpen: boolean;
  onClose: () => void;
  auditLog: AuditLog | null;
}

const AuditDetailModal: React.FC<AuditDetailModalProps> = ({ isOpen, onClose, auditLog }) => {
  const [auditDetail, setAuditDetail] = useState<AuditDetail | null>(null);
  const [loading, setLoading] = useState(false);
  const { toast } = useToast();

  useEffect(() => {
    if (isOpen && auditLog) {
      fetchAuditDetail();
    }
  }, [isOpen, auditLog]);

  const fetchAuditDetail = async () => {
    if (!auditLog) return;
    
    setLoading(true);
    try {
      const { data, error } = await supabase
        .from('audit_event_details')
        .select('*')
        .eq('event_id', auditLog.id.toString())
        .single();

      if (error) {
        console.error('Error fetching audit details:', error);
        return;
      }

      setAuditDetail(data);
    } catch (error) {
      console.error('Error:', error);
    } finally {
      setLoading(false);
    }
  };

  const copyToClipboard = (text: string) => {
    navigator.clipboard.writeText(text);
    toast({
      title: "Copied to clipboard",
      description: "Text has been copied to your clipboard.",
    });
  };

  const getStatusIcon = (status: string) => {
    switch (status) {
      case 'success':
        return <CheckCircle className="h-4 w-4 text-success" />;
      case 'failed':
        return <AlertTriangle className="h-4 w-4 text-destructive" />;
      case 'pending':
        return <Clock className="h-4 w-4 text-warning" />;
      default:
        return <Activity className="h-4 w-4 text-muted-foreground" />;
    }
  };

  const getComplianceFlagColor = (flag: string) => {
    if (flag.includes('VERIFIED') || flag.includes('CLEARED') || flag.includes('OK')) {
      return 'bg-success/10 text-success border-success/20';
    }
    if (flag.includes('PENDING') || flag.includes('REVIEW')) {
      return 'bg-warning/10 text-warning border-warning/20';
    }
    if (flag.includes('FAILED') || flag.includes('VIOLATION')) {
      return 'bg-destructive/10 text-destructive border-destructive/20';
    }
    return 'bg-primary/10 text-primary border-primary/20';
  };

  if (!auditLog) return null;

  return (
    <Dialog open={isOpen} onOpenChange={onClose}>
      <DialogContent className="max-w-4xl max-h-[90vh] overflow-y-auto">
        <DialogHeader>
          <DialogTitle className="flex items-center gap-2">
            {getStatusIcon(auditLog.status)}
            Audit Event Details - {auditLog.action}
          </DialogTitle>
        </DialogHeader>

        <Tabs defaultValue="overview" className="w-full">
          <TabsList className="grid w-full grid-cols-4">
            <TabsTrigger value="overview">Overview</TabsTrigger>
            <TabsTrigger value="technical">Technical</TabsTrigger>
            <TabsTrigger value="security">Security</TabsTrigger>
            <TabsTrigger value="compliance">Compliance</TabsTrigger>
          </TabsList>

          <TabsContent value="overview" className="space-y-4">
            <div className="grid grid-cols-2 gap-4">
              <Card>
                <CardHeader className="pb-3">
                  <CardTitle className="text-sm font-medium">Event Information</CardTitle>
                </CardHeader>
                <CardContent className="space-y-2">
                  <div className="flex justify-between">
                    <span className="text-sm text-muted-foreground">Event ID:</span>
                    <div className="flex items-center gap-2">
                      <span className="text-sm font-mono">{auditLog.id}</span>
                      <Button 
                        size="sm" 
                        variant="ghost" 
                        onClick={() => copyToClipboard(auditLog.id.toString())}
                      >
                        <Copy className="h-3 w-3" />
                      </Button>
                    </div>
                  </div>
                  <div className="flex justify-between">
                    <span className="text-sm text-muted-foreground">Action:</span>
                    <span className="text-sm font-medium">{auditLog.action}</span>
                  </div>
                  <div className="flex justify-between">
                    <span className="text-sm text-muted-foreground">Status:</span>
                    <Badge variant={auditLog.status === 'success' ? 'default' : 'destructive'}>
                      {auditLog.status.toUpperCase()}
                    </Badge>
                  </div>
                  <div className="flex justify-between">
                    <span className="text-sm text-muted-foreground">Timestamp:</span>
                    <span className="text-sm">{new Date(auditLog.timestamp).toLocaleString()}</span>
                  </div>
                </CardContent>
              </Card>

              <Card>
                <CardHeader className="pb-3">
                  <CardTitle className="text-sm font-medium">User Context</CardTitle>
                </CardHeader>
                <CardContent className="space-y-2">
                  <div className="flex justify-between">
                    <span className="text-sm text-muted-foreground">User:</span>
                    <span className="text-sm">{auditLog.user}</span>
                  </div>
                  <div className="flex justify-between">
                    <span className="text-sm text-muted-foreground">IP Address:</span>
                    <span className="text-sm font-mono">{auditLog.ipAddress}</span>
                  </div>
                  <div className="flex justify-between">
                    <span className="text-sm text-muted-foreground">Category:</span>
                    <Badge variant="outline" className="text-xs">
                      {auditLog.type.toUpperCase()}
                    </Badge>
                  </div>
                </CardContent>
              </Card>
            </div>

            <Card>
              <CardHeader className="pb-3">
                <CardTitle className="text-sm font-medium">Event Details</CardTitle>
              </CardHeader>
              <CardContent>
                <p className="text-sm text-muted-foreground">{auditLog.details}</p>
              </CardContent>
            </Card>

            {auditDetail && auditDetail.execution_time_ms && (
              <Card>
                <CardHeader className="pb-3">
                  <CardTitle className="text-sm font-medium flex items-center gap-2">
                    <Zap className="h-4 w-4" />
                    Performance Metrics
                  </CardTitle>
                </CardHeader>
                <CardContent>
                  <div className="flex justify-between">
                    <span className="text-sm text-muted-foreground">Execution Time:</span>
                    <span className="text-sm font-medium">{auditDetail.execution_time_ms}ms</span>
                  </div>
                </CardContent>
              </Card>
            )}
          </TabsContent>

          <TabsContent value="technical" className="space-y-4">
            {loading ? (
              <div className="text-center py-8">Loading technical details...</div>
            ) : auditDetail ? (
              <div className="space-y-4">
                {auditDetail.request_data && (
                  <Card>
                    <CardHeader className="pb-3">
                      <CardTitle className="text-sm font-medium">Request Data</CardTitle>
                    </CardHeader>
                    <CardContent>
                      <pre className="text-xs bg-muted p-3 rounded-md overflow-x-auto">
                        {JSON.stringify(auditDetail.request_data, null, 2)}
                      </pre>
                    </CardContent>
                  </Card>
                )}

                {auditDetail.response_data && (
                  <Card>
                    <CardHeader className="pb-3">
                      <CardTitle className="text-sm font-medium">Response Data</CardTitle>
                    </CardHeader>
                    <CardContent>
                      <pre className="text-xs bg-muted p-3 rounded-md overflow-x-auto">
                        {JSON.stringify(auditDetail.response_data, null, 2)}
                      </pre>
                    </CardContent>
                  </Card>
                )}

                {auditDetail.error_details && (
                  <Card>
                    <CardHeader className="pb-3">
                      <CardTitle className="text-sm font-medium text-destructive">Error Details</CardTitle>
                    </CardHeader>
                    <CardContent>
                      <pre className="text-xs bg-destructive/10 p-3 rounded-md overflow-x-auto">
                        {JSON.stringify(auditDetail.error_details, null, 2)}
                      </pre>
                    </CardContent>
                  </Card>
                )}
              </div>
            ) : (
              <div className="text-center py-8 text-muted-foreground">
                No detailed technical data available for this event.
              </div>
            )}
          </TabsContent>

          <TabsContent value="security" className="space-y-4">
            {auditDetail?.security_context ? (
              <Card>
                <CardHeader className="pb-3">
                  <CardTitle className="text-sm font-medium flex items-center gap-2">
                    <Lock className="h-4 w-4" />
                    Security Context
                  </CardTitle>
                </CardHeader>
                <CardContent className="space-y-2">
                  {Object.entries(auditDetail.security_context).map(([key, value]) => (
                    <div key={key} className="flex justify-between">
                      <span className="text-sm text-muted-foreground capitalize">
                        {key.replace(/_/g, ' ')}:
                      </span>
                      <span className="text-sm font-mono">{String(value)}</span>
                    </div>
                  ))}
                </CardContent>
              </Card>
            ) : (
              <div className="text-center py-8 text-muted-foreground">
                No security context data available for this event.
              </div>
            )}
          </TabsContent>

          <TabsContent value="compliance" className="space-y-4">
            {auditDetail?.compliance_flags && auditDetail.compliance_flags.length > 0 ? (
              <Card>
                <CardHeader className="pb-3">
                  <CardTitle className="text-sm font-medium flex items-center gap-2">
                    <Shield className="h-4 w-4" />
                    Compliance Flags
                  </CardTitle>
                  <CardDescription>
                    Regulatory and compliance checks applied to this event
                  </CardDescription>
                </CardHeader>
                <CardContent>
                  <div className="flex flex-wrap gap-2">
                    {auditDetail.compliance_flags.map((flag, index) => (
                      <Badge 
                        key={index} 
                        variant="outline" 
                        className={getComplianceFlagColor(flag)}
                      >
                        {flag}
                      </Badge>
                    ))}
                  </div>
                </CardContent>
              </Card>
            ) : (
              <div className="text-center py-8 text-muted-foreground">
                No compliance flags recorded for this event.
              </div>
            )}

            <Card>
              <CardHeader className="pb-3">
                <CardTitle className="text-sm font-medium flex items-center gap-2">
                  <Globe className="h-4 w-4" />
                  Regulatory Framework
                </CardTitle>
              </CardHeader>
              <CardContent>
                <div className="space-y-2">
                  <div className="flex justify-between">
                    <span className="text-sm text-muted-foreground">Jurisdiction:</span>
                    <span className="text-sm">United States</span>
                  </div>
                  <div className="flex justify-between">
                    <span className="text-sm text-muted-foreground">Regulatory Body:</span>
                    <span className="text-sm">SEC, CFTC, FINRA</span>
                  </div>
                  <div className="flex justify-between">
                    <span className="text-sm text-muted-foreground">Compliance Standard:</span>
                    <span className="text-sm">SOX, GDPR, CCPA</span>
                  </div>
                </div>
              </CardContent>
            </Card>
          </TabsContent>
        </Tabs>

        <div className="flex justify-end gap-2 pt-4 border-t">
          <Button variant="outline" onClick={onClose}>
            Close
          </Button>
          <Button variant="outline" onClick={() => copyToClipboard(JSON.stringify(auditDetail, null, 2))}>
            <Copy className="h-4 w-4 mr-2" />
            Copy All Data
          </Button>
        </div>
      </DialogContent>
    </Dialog>
  );
};

export default AuditDetailModal;<|MERGE_RESOLUTION|>--- conflicted
+++ resolved
@@ -33,13 +33,13 @@
 interface AuditDetail {
   id: string;
   event_id: string;
-<<<<<<< HEAD
+ codex/replace-any-with-correct-typescript-types
   request_data: Record<string, unknown>;
   response_data: Record<string, unknown>;
   error_details: Record<string, unknown>;
   execution_time_ms: number;
   security_context: Record<string, unknown>;
-=======
+
  codex/replace-instances-of-any-with-correct-types
   request_data: Record<string, unknown> | null;
   response_data: Record<string, unknown> | null;
@@ -53,7 +53,7 @@
   execution_time_ms: number;
   security_context: Record<string, unknown>;
  main
->>>>>>> 8343bb0e
+ main
   compliance_flags: string[];
   created_at: string;
 }
