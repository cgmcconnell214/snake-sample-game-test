 codex/apply-eslint-typescript-rules
import { useState } from "react";
import { Card, CardContent, CardHeader, CardTitle } from "@/components/ui/card";
import { Button } from "@/components/ui/button";
import { Input } from "@/components/ui/input";
import { Label } from "@/components/ui/label";
import { Tabs, TabsContent, TabsList, TabsTrigger } from "@/components/ui/tabs";
import {
  Select,
  SelectContent,
  SelectItem,
  SelectTrigger,
  SelectValue,
} from "@/components/ui/select";
import { Badge } from "@/components/ui/badge";
import {
  TrendingUp,
  TrendingDown,
  DollarSign,
  Loader2,
  AlertCircle,
} from "lucide-react";
import { useToast } from "@/hooks/use-toast";
import { supabase } from "@/integrations/supabase/client";

export function TradePanel(): JSX.Element {
  const [orderType, setOrderType] = useState("limit");
  const [side, setSide] = useState("buy");
  const [quantity, setQuantity] = useState("");
  const [price, setPrice] = useState("");
  const [selectedAsset, setSelectedAsset] = useState("");
  const [isLoading, setIsLoading] = useState(false);
  const { toast } = useToast();

import { useState } from "react"
import { Card, CardContent, CardHeader, CardTitle } from "@/components/ui/card"
import { Button } from "@/components/ui/button"
import { Input } from "@/components/ui/input"
import { Label } from "@/components/ui/label"
import { Tabs, TabsContent, TabsList, TabsTrigger } from "@/components/ui/tabs"
import { Select, SelectContent, SelectItem, SelectTrigger, SelectValue } from "@/components/ui/select"
import { Badge } from "@/components/ui/badge"
import { TrendingUp, TrendingDown, DollarSign, Loader2, AlertCircle } from "lucide-react"
import { useToast } from "@/hooks/use-toast"
import { supabase } from "@/integrations/supabase/client"
import { injectContractTemplate } from "@/lib/contractTemplates"

export function TradePanel() {
  const [orderType, setOrderType] = useState("limit")
  const [side, setSide] = useState("buy")
  const [quantity, setQuantity] = useState("")
  const [price, setPrice] = useState("")
  const [selectedAsset, setSelectedAsset] = useState("")
  const [isLoading, setIsLoading] = useState(false)
  const { toast } = useToast()
 main

  // Mock available assets - in real app, fetch from tokenized_assets table
  const availableAssets = [
    {
      id: "asset-1",
      symbol: "GOLD001",
      name: "Premium Gold Bars",
      price: 131.2,
    },
    { id: "asset-2", symbol: "SILVER01", name: "Silver Bullion", price: 10.15 },
    { id: "asset-3", symbol: "OIL-Q1", name: "Crude Oil Futures", price: 84.5 },
  ];

  const asset = availableAssets.find((a) => a.id === selectedAsset);
  const walletBalance = 50000;
  const availableTokens = asset ? 125 : 0;

  const handleCreateOrder = async () => {
    if (!selectedAsset || !quantity || (orderType !== "market" && !price)) {
      toast({
        title: "Missing Information",
        description: "Please fill in all required fields.",
        variant: "destructive",
      });
      return;
    }

    setIsLoading(true);
    try {
      await injectContractTemplate(side === 'buy' ? 'buy' : 'sell');
      const { data: session } = await supabase.auth.getSession();
      if (!session.session?.access_token) {
        throw new Error("No session found");
      }

      const orderData = {
        asset_id: selectedAsset,
        order_type: orderType as
          | "market"
          | "limit"
          | "stop_loss"
          | "take_profit",
        side: side as "buy" | "sell",
        quantity: parseFloat(quantity),
        ...(orderType !== "market" && { price: parseFloat(price) }),
      };

      const { data, error } = await supabase.functions.invoke("create-order", {
        body: orderData,
        headers: {
          Authorization: `Bearer ${session.session.access_token}`,
        },
      });

      if (error) throw error;

      toast({
        title: "Order Created!",
        description: `${side.toUpperCase()} order for ${quantity} ${asset?.symbol} has been placed.`,
      });

      // Reset form
      setQuantity("");
      setPrice("");
<<<<<<< HEAD
      
    } catch (error: unknown) {
      console.error('Order creation error:', error);
      const message = (error as Error).message || 'Failed to create order. Please try again.';
      toast({
        title: "Order Failed",
        description: message,
=======
 codex/apply-eslint-typescript-rules
    } catch (error: any) {
      console.error("Order creation error:", error);
      toast({
        title: "Order Failed",
        description:
          error.message || "Failed to create order. Please try again.",

      
    } catch (error: unknown) {
 xgqza0-codex/replace-instances-of-any-with-correct-types

 codex/replace-all-instances-of-any-in-codebase

 codex/replace-any-with-correct-typescript-types
      // TODO: Verify correct error type

 main
 main
 main
      console.error('Order creation error:', error);
      const err = error as Error;
      toast({
        title: "Order Failed",
 codex/replace-any-with-correct-typescript-types
        description: err.message || "Failed to create order. Please try again.",

 codex/replace-instances-of-any-with-correct-types
        description: err.message || "Failed to create order. Please try again.",

        // eslint-disable-next-line @typescript-eslint/no-explicit-any
        description: (error as any).message || "Failed to create order. Please try again.",
 main
 main
 main
>>>>>>> 24881cb3
        variant: "destructive",
      });
    } finally {
      setIsLoading(false);
    }
  };

  const calculateTotal = () => {
    if (!quantity || !asset) return "0.00";
    const orderPrice =
      orderType === "market" ? asset.price : parseFloat(price || "0");
    return (parseFloat(quantity) * orderPrice).toFixed(2);
  };

  const calculateFee = () => {
    const total = parseFloat(calculateTotal());
    return (total * 0.001).toFixed(2); // 0.1% fee
  };

  return (
    <Card className="bg-card/50 backdrop-blur border-border/50">
      <CardHeader>
        <CardTitle className="flex items-center gap-2">
          <DollarSign className="h-5 w-5" />
          Trade Panel
        </CardTitle>
      </CardHeader>
      <CardContent className="space-y-4">
        <div>
          <Label>Select Asset</Label>
          <Select value={selectedAsset} onValueChange={setSelectedAsset}>
            <SelectTrigger>
              <SelectValue placeholder="Choose asset to trade" />
            </SelectTrigger>
            <SelectContent>
              {availableAssets.map((asset) => (
                <SelectItem key={asset.id} value={asset.id}>
                  <div className="flex items-center justify-between w-full">
                    <span>{asset.symbol}</span>
                    <span className="text-muted-foreground ml-2">
                      ${asset.price}
                    </span>
                  </div>
                </SelectItem>
              ))}
            </SelectContent>
          </Select>
        </div>

        <Tabs value={side} onValueChange={setSide} className="w-full">
          <TabsList className="grid w-full grid-cols-2">
            <TabsTrigger
              value="buy"
              className="text-buy data-[state=active]:bg-buy/20"
            >
              <TrendingUp className="h-4 w-4 mr-1" />
              Buy
            </TabsTrigger>
            <TabsTrigger
              value="sell"
              className="text-sell data-[state=active]:bg-sell/20"
            >
              <TrendingDown className="h-4 w-4 mr-1" />
              Sell
            </TabsTrigger>
          </TabsList>

          <TabsContent value="buy" className="space-y-4 mt-4">
            <OrderForm side="buy" />
          </TabsContent>
          <TabsContent value="sell" className="space-y-4 mt-4">
            <OrderForm side="sell" />
          </TabsContent>
        </Tabs>
      </CardContent>
    </Card>
  );

  function OrderForm({ side }: { side: string }) {
    return (
      <>
        <div>
          <Label className="text-xs">Order Type</Label>
          <Select value={orderType} onValueChange={setOrderType}>
            <SelectTrigger>
              <SelectValue />
            </SelectTrigger>
            <SelectContent>
              <SelectItem value="market">Market Order</SelectItem>
              <SelectItem value="limit">Limit Order</SelectItem>
              <SelectItem value="stop_loss">Stop Loss</SelectItem>
              <SelectItem value="take_profit">Take Profit</SelectItem>
            </SelectContent>
          </Select>
        </div>

        {orderType !== "market" && (
          <div>
            <Label className="text-xs">Price (USD)</Label>
            <Input
              type="number"
              placeholder="0.00"
              value={price}
              onChange={(e) => setPrice(e.target.value)}
              className="font-mono"
              step="0.01"
            />
          </div>
        )}

        <div>
          <Label className="text-xs">Quantity</Label>
          <Input
            type="number"
            placeholder="0"
            value={quantity}
            onChange={(e) => setQuantity(e.target.value)}
            className="font-mono"
            step="0.001"
          />
        </div>

        <div className="bg-muted/20 rounded p-3 space-y-2">
          <div className="flex justify-between text-xs">
            <span className="text-muted-foreground">Current Price:</span>
            <span className="font-mono">
              ${asset?.price.toFixed(2) || "0.00"}
            </span>
          </div>
          <div className="flex justify-between text-xs">
            <span className="text-muted-foreground">Estimated Total:</span>
            <span className="font-mono">${calculateTotal()}</span>
          </div>
          <div className="flex justify-between text-xs">
            <span className="text-muted-foreground">
              {side === "buy" ? "Available Balance:" : "Available Tokens:"}
            </span>
            <span className="font-mono">
              {side === "buy"
                ? `$${walletBalance.toLocaleString()}`
                : `${availableTokens} ${asset?.symbol || ""}`}
            </span>
          </div>
          <div className="flex justify-between text-xs">
            <span className="text-muted-foreground">Trading Fee (0.1%):</span>
            <span className="font-mono">${calculateFee()}</span>
          </div>
        </div>

        <div className="pt-4 border-t border-border">
          <Button
            className={`w-full ${side === "buy" ? "bg-buy hover:bg-buy/90" : "bg-sell hover:bg-sell/90"}`}
            size="lg"
            onClick={handleCreateOrder}
            disabled={!selectedAsset || isLoading}
          >
            {isLoading ? (
              <>
                <Loader2 className="w-4 h-4 mr-2 animate-spin" />
                Placing Order...
              </>
            ) : (
              `${side === "buy" ? "Buy" : "Sell"} ${asset?.symbol || "Asset"}`
            )}
          </Button>
        </div>

        <div className="p-3 bg-warning/10 border border-warning/20 rounded-lg">
          <div className="flex items-start gap-2">
            <AlertCircle className="h-4 w-4 text-warning mt-0.5 flex-shrink-0" />
            <div className="text-xs">
              <div className="font-medium text-warning mb-1">
                Compliance Notice
              </div>
              <div className="text-muted-foreground">
                All trades are subject to regulatory compliance checks and may
                require additional verification.
              </div>
            </div>
          </div>
        </div>
      </>
    );
  }
}<|MERGE_RESOLUTION|>--- conflicted
+++ resolved
@@ -118,7 +118,7 @@
       // Reset form
       setQuantity("");
       setPrice("");
-<<<<<<< HEAD
+ khfq01-codex/replace-instances-of-any-with-correct-types
       
     } catch (error: unknown) {
       console.error('Order creation error:', error);
@@ -126,7 +126,7 @@
       toast({
         title: "Order Failed",
         description: message,
-=======
+
  codex/apply-eslint-typescript-rules
     } catch (error: any) {
       console.error("Order creation error:", error);
@@ -162,7 +162,7 @@
  main
  main
  main
->>>>>>> 24881cb3
+ main
         variant: "destructive",
       });
     } finally {
