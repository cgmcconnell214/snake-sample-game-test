--- conflicted
+++ resolved
@@ -76,8 +76,8 @@
       setPrice("");
       
     } catch (error: unknown) {
-<<<<<<< HEAD
-=======
+ xgqza0-codex/replace-instances-of-any-with-correct-types
+
  codex/replace-all-instances-of-any-in-codebase
 
  codex/replace-any-with-correct-typescript-types
@@ -85,7 +85,7 @@
 
  main
  main
->>>>>>> 37c140c4
+ main
       console.error('Order creation error:', error);
       const err = error as Error;
       toast({
