import { useState } from "react"
import { Card, CardContent, CardHeader, CardTitle } from "@/components/ui/card"
import { Button } from "@/components/ui/button"
import { Input } from "@/components/ui/input"
import { Label } from "@/components/ui/label"
import { Tabs, TabsContent, TabsList, TabsTrigger } from "@/components/ui/tabs"
import { Select, SelectContent, SelectItem, SelectTrigger, SelectValue } from "@/components/ui/select"
import { Badge } from "@/components/ui/badge"
import { TrendingUp, TrendingDown, DollarSign, Loader2, AlertCircle } from "lucide-react"
import { useToast } from "@/hooks/use-toast"
import { supabase } from "@/integrations/supabase/client"

export function TradePanel() {
  const [orderType, setOrderType] = useState("limit")
  const [side, setSide] = useState("buy")
  const [quantity, setQuantity] = useState("")
  const [price, setPrice] = useState("")
  const [selectedAsset, setSelectedAsset] = useState("")
  const [isLoading, setIsLoading] = useState(false)
  const { toast } = useToast()

  // Mock available assets - in real app, fetch from tokenized_assets table
  const availableAssets = [
    { id: "asset-1", symbol: "GOLD001", name: "Premium Gold Bars", price: 131.20 },
    { id: "asset-2", symbol: "SILVER01", name: "Silver Bullion", price: 10.15 },
    { id: "asset-3", symbol: "OIL-Q1", name: "Crude Oil Futures", price: 84.50 },
  ]

  const asset = availableAssets.find(a => a.id === selectedAsset)
  const walletBalance = 50000
  const availableTokens = asset ? 125 : 0

  const handleCreateOrder = async () => {
    if (!selectedAsset || !quantity || (orderType !== 'market' && !price)) {
      toast({
        title: "Missing Information",
        description: "Please fill in all required fields.",
        variant: "destructive",
      });
      return;
    }

    setIsLoading(true);
    try {
      const { data: session } = await supabase.auth.getSession();
      if (!session.session?.access_token) {
        throw new Error('No session found');
      }

      const orderData = {
        asset_id: selectedAsset,
        order_type: orderType as 'market' | 'limit' | 'stop_loss' | 'take_profit',
        side: side as 'buy' | 'sell',
        quantity: parseFloat(quantity),
        ...(orderType !== 'market' && { price: parseFloat(price) }),
      };

      const { data, error } = await supabase.functions.invoke('create-order', {
        body: orderData,
        headers: {
          Authorization: `Bearer ${session.session.access_token}`,
        },
      });

      if (error) throw error;

      toast({
        title: "Order Created!",
        description: `${side.toUpperCase()} order for ${quantity} ${asset?.symbol} has been placed.`,
      });

      // Reset form
      setQuantity("");
      setPrice("");
      
    } catch (error: unknown) {
<<<<<<< HEAD
      // TODO: Verify correct error type
=======
>>>>>>> 8343bb0e
      console.error('Order creation error:', error);
      const err = error as Error;
      toast({
        title: "Order Failed",
<<<<<<< HEAD
        description: err.message || "Failed to create order. Please try again.",
=======
 codex/replace-instances-of-any-with-correct-types
        description: err.message || "Failed to create order. Please try again.",

        // eslint-disable-next-line @typescript-eslint/no-explicit-any
        description: (error as any).message || "Failed to create order. Please try again.",
 main
>>>>>>> 8343bb0e
        variant: "destructive",
      });
    } finally {
      setIsLoading(false);
    }
  }

  const calculateTotal = () => {
    if (!quantity || !asset) return "0.00";
    const orderPrice = orderType === 'market' ? asset.price : parseFloat(price || "0");
    return (parseFloat(quantity) * orderPrice).toFixed(2);
  }

  const calculateFee = () => {
    const total = parseFloat(calculateTotal());
    return (total * 0.001).toFixed(2); // 0.1% fee
  }

  return (
    <Card className="bg-card/50 backdrop-blur border-border/50">
      <CardHeader>
        <CardTitle className="flex items-center gap-2">
          <DollarSign className="h-5 w-5" />
          Trade Panel
        </CardTitle>
      </CardHeader>
      <CardContent className="space-y-4">
        <div>
          <Label>Select Asset</Label>
          <Select value={selectedAsset} onValueChange={setSelectedAsset}>
            <SelectTrigger>
              <SelectValue placeholder="Choose asset to trade" />
            </SelectTrigger>
            <SelectContent>
              {availableAssets.map((asset) => (
                <SelectItem key={asset.id} value={asset.id}>
                  <div className="flex items-center justify-between w-full">
                    <span>{asset.symbol}</span>
                    <span className="text-muted-foreground ml-2">${asset.price}</span>
                  </div>
                </SelectItem>
              ))}
            </SelectContent>
          </Select>
        </div>

        <Tabs value={side} onValueChange={setSide} className="w-full">
          <TabsList className="grid w-full grid-cols-2">
            <TabsTrigger value="buy" className="text-buy data-[state=active]:bg-buy/20">
              <TrendingUp className="h-4 w-4 mr-1" />
              Buy
            </TabsTrigger>
            <TabsTrigger value="sell" className="text-sell data-[state=active]:bg-sell/20">
              <TrendingDown className="h-4 w-4 mr-1" />
              Sell
            </TabsTrigger>
          </TabsList>

          <TabsContent value="buy" className="space-y-4 mt-4">
            <OrderForm side="buy" />
          </TabsContent>
          <TabsContent value="sell" className="space-y-4 mt-4">
            <OrderForm side="sell" />
          </TabsContent>
        </Tabs>
      </CardContent>
    </Card>
  )

  function OrderForm({ side }: { side: string }) {
    return (
      <>
        <div>
          <Label className="text-xs">Order Type</Label>
          <Select value={orderType} onValueChange={setOrderType}>
            <SelectTrigger>
              <SelectValue />
            </SelectTrigger>
            <SelectContent>
              <SelectItem value="market">Market Order</SelectItem>
              <SelectItem value="limit">Limit Order</SelectItem>
              <SelectItem value="stop_loss">Stop Loss</SelectItem>
              <SelectItem value="take_profit">Take Profit</SelectItem>
            </SelectContent>
          </Select>
        </div>

        {orderType !== "market" && (
          <div>
            <Label className="text-xs">Price (USD)</Label>
            <Input
              type="number"
              placeholder="0.00"
              value={price}
              onChange={(e) => setPrice(e.target.value)}
              className="font-mono"
              step="0.01"
            />
          </div>
        )}

        <div>
          <Label className="text-xs">Quantity</Label>
          <Input
            type="number"
            placeholder="0"
            value={quantity}
            onChange={(e) => setQuantity(e.target.value)}
            className="font-mono"
            step="0.001"
          />
        </div>

        <div className="bg-muted/20 rounded p-3 space-y-2">
          <div className="flex justify-between text-xs">
            <span className="text-muted-foreground">Current Price:</span>
            <span className="font-mono">${asset?.price.toFixed(2) || '0.00'}</span>
          </div>
          <div className="flex justify-between text-xs">
            <span className="text-muted-foreground">Estimated Total:</span>
            <span className="font-mono">${calculateTotal()}</span>
          </div>
          <div className="flex justify-between text-xs">
            <span className="text-muted-foreground">
              {side === 'buy' ? 'Available Balance:' : 'Available Tokens:'}
            </span>
            <span className="font-mono">
              {side === 'buy' ? `$${walletBalance.toLocaleString()}` : `${availableTokens} ${asset?.symbol || ''}`}
            </span>
          </div>
          <div className="flex justify-between text-xs">
            <span className="text-muted-foreground">Trading Fee (0.1%):</span>
            <span className="font-mono">${calculateFee()}</span>
          </div>
        </div>

        <div className="pt-4 border-t border-border">
          <Button 
            className={`w-full ${side === 'buy' ? 'bg-buy hover:bg-buy/90' : 'bg-sell hover:bg-sell/90'}`}
            size="lg"
            onClick={handleCreateOrder}
            disabled={!selectedAsset || isLoading}
          >
            {isLoading ? (
              <>
                <Loader2 className="w-4 h-4 mr-2 animate-spin" />
                Placing Order...
              </>
            ) : (
              `${side === 'buy' ? 'Buy' : 'Sell'} ${asset?.symbol || 'Asset'}`
            )}
          </Button>
        </div>

        <div className="p-3 bg-warning/10 border border-warning/20 rounded-lg">
          <div className="flex items-start gap-2">
            <AlertCircle className="h-4 w-4 text-warning mt-0.5 flex-shrink-0" />
            <div className="text-xs">
              <div className="font-medium text-warning mb-1">Compliance Notice</div>
              <div className="text-muted-foreground">
                All trades are subject to regulatory compliance checks and may require additional verification.
              </div>
            </div>
          </div>
        </div>
      </>
    )
  }
}<|MERGE_RESOLUTION|>--- conflicted
+++ resolved
@@ -74,24 +74,24 @@
       setPrice("");
       
     } catch (error: unknown) {
-<<<<<<< HEAD
+ codex/replace-any-with-correct-typescript-types
       // TODO: Verify correct error type
-=======
->>>>>>> 8343bb0e
+
+ main
       console.error('Order creation error:', error);
       const err = error as Error;
       toast({
         title: "Order Failed",
-<<<<<<< HEAD
+ codex/replace-any-with-correct-typescript-types
         description: err.message || "Failed to create order. Please try again.",
-=======
+
  codex/replace-instances-of-any-with-correct-types
         description: err.message || "Failed to create order. Please try again.",
 
         // eslint-disable-next-line @typescript-eslint/no-explicit-any
         description: (error as any).message || "Failed to create order. Please try again.",
  main
->>>>>>> 8343bb0e
+ main
         variant: "destructive",
       });
     } finally {
