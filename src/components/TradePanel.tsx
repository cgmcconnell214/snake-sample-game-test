import { useState } from "react"
import { Card, CardContent, CardHeader, CardTitle } from "@/components/ui/card"
import { Button } from "@/components/ui/button"
import { Input } from "@/components/ui/input"
import { Label } from "@/components/ui/label"
import { Tabs, TabsContent, TabsList, TabsTrigger } from "@/components/ui/tabs"
import { Select, SelectContent, SelectItem, SelectTrigger, SelectValue } from "@/components/ui/select"
import { Badge } from "@/components/ui/badge"
import { TrendingUp, TrendingDown, DollarSign, Loader2, AlertCircle } from "lucide-react"
import { useToast } from "@/hooks/use-toast"
import { supabase } from "@/integrations/supabase/client"

export function TradePanel() {
  const [orderType, setOrderType] = useState("limit")
  const [side, setSide] = useState("buy")
  const [quantity, setQuantity] = useState("")
  const [price, setPrice] = useState("")
  const [selectedAsset, setSelectedAsset] = useState("")
  const [isLoading, setIsLoading] = useState(false)
  const { toast } = useToast()

  // Mock available assets - in real app, fetch from tokenized_assets table
  const availableAssets = [
    { id: "asset-1", symbol: "GOLD001", name: "Premium Gold Bars", price: 131.20 },
    { id: "asset-2", symbol: "SILVER01", name: "Silver Bullion", price: 10.15 },
    { id: "asset-3", symbol: "OIL-Q1", name: "Crude Oil Futures", price: 84.50 },
  ]

  const asset = availableAssets.find(a => a.id === selectedAsset)
  const walletBalance = 50000
  const availableTokens = asset ? 125 : 0

  const handleCreateOrder = async () => {
    if (!selectedAsset || !quantity || (orderType !== 'market' && !price)) {
      toast({
        title: "Missing Information",
        description: "Please fill in all required fields.",
        variant: "destructive",
      });
      return;
    }

    setIsLoading(true);
    try {
      const { data: session } = await supabase.auth.getSession();
      if (!session.session?.access_token) {
        throw new Error('No session found');
      }

      const orderData = {
        asset_id: selectedAsset,
        order_type: orderType as 'market' | 'limit' | 'stop_loss' | 'take_profit',
        side: side as 'buy' | 'sell',
        quantity: parseFloat(quantity),
        ...(orderType !== 'market' && { price: parseFloat(price) }),
      };

      const { data, error } = await supabase.functions.invoke('create-order', {
        body: orderData,
        headers: {
          Authorization: `Bearer ${session.session.access_token}`,
        },
      });

      if (error) throw error;

      toast({
        title: "Order Created!",
        description: `${side.toUpperCase()} order for ${quantity} ${asset?.symbol} has been placed.`,
      });

      // Reset form
      setQuantity("");
      setPrice("");
      
    } catch (error: unknown) {
      console.error('Order creation error:', error);
      const err = error as Error;
      toast({
        title: "Order Failed",
<<<<<<< HEAD
        description: err.message || "Failed to create order. Please try again.",
=======
        // eslint-disable-next-line @typescript-eslint/no-explicit-any
        description: (error as any).message || "Failed to create order. Please try again.",
>>>>>>> f9e45745
        variant: "destructive",
      });
    } finally {
      setIsLoading(false);
    }
  }

  const calculateTotal = () => {
    if (!quantity || !asset) return "0.00";
    const orderPrice = orderType === 'market' ? asset.price : parseFloat(price || "0");
    return (parseFloat(quantity) * orderPrice).toFixed(2);
  }

  const calculateFee = () => {
    const total = parseFloat(calculateTotal());
    return (total * 0.001).toFixed(2); // 0.1% fee
  }

  return (
    <Card className="bg-card/50 backdrop-blur border-border/50">
      <CardHeader>
        <CardTitle className="flex items-center gap-2">
          <DollarSign className="h-5 w-5" />
          Trade Panel
        </CardTitle>
      </CardHeader>
      <CardContent className="space-y-4">
        <div>
          <Label>Select Asset</Label>
          <Select value={selectedAsset} onValueChange={setSelectedAsset}>
            <SelectTrigger>
              <SelectValue placeholder="Choose asset to trade" />
            </SelectTrigger>
            <SelectContent>
              {availableAssets.map((asset) => (
                <SelectItem key={asset.id} value={asset.id}>
                  <div className="flex items-center justify-between w-full">
                    <span>{asset.symbol}</span>
                    <span className="text-muted-foreground ml-2">${asset.price}</span>
                  </div>
                </SelectItem>
              ))}
            </SelectContent>
          </Select>
        </div>

        <Tabs value={side} onValueChange={setSide} className="w-full">
          <TabsList className="grid w-full grid-cols-2">
            <TabsTrigger value="buy" className="text-buy data-[state=active]:bg-buy/20">
              <TrendingUp className="h-4 w-4 mr-1" />
              Buy
            </TabsTrigger>
            <TabsTrigger value="sell" className="text-sell data-[state=active]:bg-sell/20">
              <TrendingDown className="h-4 w-4 mr-1" />
              Sell
            </TabsTrigger>
          </TabsList>

          <TabsContent value="buy" className="space-y-4 mt-4">
            <OrderForm side="buy" />
          </TabsContent>
          <TabsContent value="sell" className="space-y-4 mt-4">
            <OrderForm side="sell" />
          </TabsContent>
        </Tabs>
      </CardContent>
    </Card>
  )

  function OrderForm({ side }: { side: string }) {
    return (
      <>
        <div>
          <Label className="text-xs">Order Type</Label>
          <Select value={orderType} onValueChange={setOrderType}>
            <SelectTrigger>
              <SelectValue />
            </SelectTrigger>
            <SelectContent>
              <SelectItem value="market">Market Order</SelectItem>
              <SelectItem value="limit">Limit Order</SelectItem>
              <SelectItem value="stop_loss">Stop Loss</SelectItem>
              <SelectItem value="take_profit">Take Profit</SelectItem>
            </SelectContent>
          </Select>
        </div>

        {orderType !== "market" && (
          <div>
            <Label className="text-xs">Price (USD)</Label>
            <Input
              type="number"
              placeholder="0.00"
              value={price}
              onChange={(e) => setPrice(e.target.value)}
              className="font-mono"
              step="0.01"
            />
          </div>
        )}

        <div>
          <Label className="text-xs">Quantity</Label>
          <Input
            type="number"
            placeholder="0"
            value={quantity}
            onChange={(e) => setQuantity(e.target.value)}
            className="font-mono"
            step="0.001"
          />
        </div>

        <div className="bg-muted/20 rounded p-3 space-y-2">
          <div className="flex justify-between text-xs">
            <span className="text-muted-foreground">Current Price:</span>
            <span className="font-mono">${asset?.price.toFixed(2) || '0.00'}</span>
          </div>
          <div className="flex justify-between text-xs">
            <span className="text-muted-foreground">Estimated Total:</span>
            <span className="font-mono">${calculateTotal()}</span>
          </div>
          <div className="flex justify-between text-xs">
            <span className="text-muted-foreground">
              {side === 'buy' ? 'Available Balance:' : 'Available Tokens:'}
            </span>
            <span className="font-mono">
              {side === 'buy' ? `$${walletBalance.toLocaleString()}` : `${availableTokens} ${asset?.symbol || ''}`}
            </span>
          </div>
          <div className="flex justify-between text-xs">
            <span className="text-muted-foreground">Trading Fee (0.1%):</span>
            <span className="font-mono">${calculateFee()}</span>
          </div>
        </div>

        <div className="pt-4 border-t border-border">
          <Button 
            className={`w-full ${side === 'buy' ? 'bg-buy hover:bg-buy/90' : 'bg-sell hover:bg-sell/90'}`}
            size="lg"
            onClick={handleCreateOrder}
            disabled={!selectedAsset || isLoading}
          >
            {isLoading ? (
              <>
                <Loader2 className="w-4 h-4 mr-2 animate-spin" />
                Placing Order...
              </>
            ) : (
              `${side === 'buy' ? 'Buy' : 'Sell'} ${asset?.symbol || 'Asset'}`
            )}
          </Button>
        </div>

        <div className="p-3 bg-warning/10 border border-warning/20 rounded-lg">
          <div className="flex items-start gap-2">
            <AlertCircle className="h-4 w-4 text-warning mt-0.5 flex-shrink-0" />
            <div className="text-xs">
              <div className="font-medium text-warning mb-1">Compliance Notice</div>
              <div className="text-muted-foreground">
                All trades are subject to regulatory compliance checks and may require additional verification.
              </div>
            </div>
          </div>
        </div>
      </>
    )
  }
}<|MERGE_RESOLUTION|>--- conflicted
+++ resolved
@@ -78,12 +78,12 @@
       const err = error as Error;
       toast({
         title: "Order Failed",
-<<<<<<< HEAD
+ codex/replace-instances-of-any-with-correct-types
         description: err.message || "Failed to create order. Please try again.",
-=======
+
         // eslint-disable-next-line @typescript-eslint/no-explicit-any
         description: (error as any).message || "Failed to create order. Please try again.",
->>>>>>> f9e45745
+ main
         variant: "destructive",
       });
     } finally {
