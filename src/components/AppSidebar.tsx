--- conflicted
+++ resolved
@@ -34,11 +34,11 @@
   GitBranch,
   Monitor,
   Webhook,
-<<<<<<< HEAD
+ codex/apply-eslint-typescript-rules
   AlertTriangle,
 } from "lucide-react";
 import { NavLink, useLocation } from "react-router-dom";
-=======
+
   AlertTriangle
 } from "lucide-react"
 import { NavLink, useLocation } from "react-router-dom"
@@ -48,7 +48,7 @@
   CollapsibleTrigger,
 } from "@/components/ui/collapsible"
 import { ChevronDown } from "lucide-react"
->>>>>>> 24395e81
+ main
 
 import {
   Sidebar,
@@ -144,9 +144,9 @@
   const location = useLocation();
   const currentPath = location.pathname;
 
-<<<<<<< HEAD
+ codex/apply-eslint-typescript-rules
   const isActive = (path: string) => currentPath === path;
-=======
+
   const [openSections, setOpenSections] = useState({
     core: true,
     ai: true,
@@ -163,7 +163,7 @@
     setOpenSections((prev) => ({ ...prev, [key]: !prev[key] }))
 
   const isActive = (path: string) => currentPath === path
->>>>>>> 24395e81
+ main
   const getNavCls = ({ isActive }: { isActive: boolean }) =>
     isActive
       ? "bg-sidebar-accent text-sidebar-primary font-medium"
