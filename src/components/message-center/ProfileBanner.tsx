--- conflicted
+++ resolved
@@ -18,10 +18,10 @@
 import { User } from '@supabase/supabase-js';
 
 interface ProfileBannerProps {
-<<<<<<< HEAD
+ codex/replace-all-instances-of-any-in-codebase
   user: User | null;
   profile: Record<string, unknown> | null;
-=======
+
  codex/replace-any-with-correct-typescript-types
   user: {
     email?: string;
@@ -39,7 +39,7 @@
   user: User | null;
   profile: Record<string, unknown> | null;
  main
->>>>>>> fc8201e3
+ main
   unreadCount: number;
 }
 
