--- conflicted
+++ resolved
@@ -4,18 +4,18 @@
 import { Avatar, AvatarFallback, AvatarImage } from '@/components/ui/avatar';
 import { Badge } from '@/components/ui/badge';
 import { Button } from '@/components/ui/button';
-<<<<<<< HEAD
+ xgqza0-codex/replace-instances-of-any-with-correct-types
 import { User } from '@supabase/supabase-js';
 import { 
   Settings, 
   Bell, 
   Shield, 
-=======
+
 import {
   Settings,
   Bell,
   Shield,
->>>>>>> 37c140c4
+ main
   Crown,
   MessageSquare,
   TrendingUp,
@@ -36,10 +36,10 @@
 }
 
 interface ProfileBannerProps {
-<<<<<<< HEAD
+ xgqza0-codex/replace-instances-of-any-with-correct-types
   user: User | null;
   profile: UserProfileInfo | null;
-=======
+
  codex/replace-all-instances-of-any-in-codebase
   user: User | null;
   profile: Record<string, unknown> | null;
@@ -62,7 +62,7 @@
   profile: Record<string, unknown> | null;
  main
  main
->>>>>>> 37c140c4
+ main
   unreadCount: number;
 }
 
