--- conflicted
+++ resolved
@@ -11,8 +11,8 @@
 import { Avatar, AvatarFallback, AvatarImage } from '@/components/ui/avatar';
 import { Badge } from '@/components/ui/badge';
 import { Button } from '@/components/ui/button';
-<<<<<<< HEAD
-=======
+ codex/add-typescript-prop-types-to-components
+
  xgqza0-codex/replace-instances-of-any-with-correct-types
 import { User } from '@supabase/supabase-js';
 import { 
@@ -21,13 +21,13 @@
   Shield, 
 
  main
->>>>>>> e377645c
+ main
 import {
   Settings,
   Bell,
   Shield,
-<<<<<<< HEAD
-=======
+ codex/add-typescript-prop-types-to-components
+
  codex/apply-eslint-typescript-rules
   Crown,
   MessageSquare,
@@ -36,7 +36,7 @@
 } from "lucide-react";
 
  main
->>>>>>> e377645c
+ main
   Crown,
   MessageSquare,
   TrendingUp,
@@ -44,7 +44,7 @@
 } from 'lucide-react';
 import { User } from '@supabase/supabase-js';
 
-<<<<<<< HEAD
+ codex/add-typescript-prop-types-to-components
 interface UserProfile {
   avatar_url?: string;
   display_name?: string;
@@ -59,7 +59,7 @@
 interface ProfileBannerProps {
   user: User | null;
   profile: UserProfile | null;
-=======
+
 import { User } from '@supabase/supabase-js';
 
 interface UserProfileInfo {
@@ -101,7 +101,7 @@
  main
  main
  main
->>>>>>> e377645c
+ main
   unreadCount: number;
 }
 
