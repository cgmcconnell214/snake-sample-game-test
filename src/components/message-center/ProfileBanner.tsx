<<<<<<< HEAD
import React from "react";
import { Card, CardContent } from "@/components/ui/card";
import { Avatar, AvatarFallback, AvatarImage } from "@/components/ui/avatar";
import { Badge } from "@/components/ui/badge";
import { Button } from "@/components/ui/button";
=======
import React from 'react';
import { User } from '@supabase/supabase-js';
import { Card, CardContent } from '@/components/ui/card';
import { Avatar, AvatarFallback, AvatarImage } from '@/components/ui/avatar';
import { Badge } from '@/components/ui/badge';
import { Button } from '@/components/ui/button';
 xgqza0-codex/replace-instances-of-any-with-correct-types
import { User } from '@supabase/supabase-js';
import { 
  Settings, 
  Bell, 
  Shield, 

>>>>>>> 24395e81
import {
  Settings,
  Bell,
  Shield,
<<<<<<< HEAD
  Crown,
  MessageSquare,
  TrendingUp,
  Wallet,
} from "lucide-react";
=======
 main
  Crown,
  MessageSquare,
  TrendingUp,
  Wallet
} from 'lucide-react';
import { User } from '@supabase/supabase-js';

import { User } from '@supabase/supabase-js';

interface UserProfileInfo {
  avatar_url?: string;
  display_name?: string;
  first_name?: string;
  username?: string;
  role?: string;
  subscription_tier?: string;
  bio?: string;
}
>>>>>>> 24395e81

interface ProfileBannerProps {
 xgqza0-codex/replace-instances-of-any-with-correct-types
  user: User | null;
  profile: UserProfileInfo | null;

 codex/replace-all-instances-of-any-in-codebase
  user: User | null;
  profile: Record<string, unknown> | null;

 codex/replace-any-with-correct-typescript-types
  user: {
    email?: string;
  } | null;
  profile: {
    avatar_url?: string;
    display_name?: string;
    first_name?: string;
    username?: string;
    role?: string;
    subscription_tier?: string;
    bio?: string;
  } | null;

  user: User | null;
  profile: Record<string, unknown> | null;
 main
 main
 main
  unreadCount: number;
}

const ProfileBanner: React.FC<ProfileBannerProps> = ({
  user,
  profile,
  unreadCount,
}) => {
  const getInitials = (name: string) => {
    return (
      name
        ?.split(" ")
        .map((n) => n?.[0])
        .join("")
        .toUpperCase()
        .slice(0, 2) || "U"
    );
  };

  const getRoleIcon = (role: string) => {
    switch (role) {
      case "admin":
        return <Crown className="h-4 w-4 text-yellow-500" />;
      case "compliance":
        return <Shield className="h-4 w-4 text-blue-500" />;
      default:
        return null;
    }
  };

  const getSubscriptionColor = (tier: string) => {
    switch (tier) {
      case "premium":
        return "bg-gradient-to-r from-purple-500 to-pink-500";
      case "pro":
        return "bg-gradient-to-r from-blue-500 to-cyan-500";
      default:
        return "bg-gradient-to-r from-gray-400 to-gray-600";
    }
  };

  return (
    <Card className="overflow-hidden">
      <div
        className={`h-24 ${getSubscriptionColor(profile?.subscription_tier || "free")} relative`}
      >
        <div className="absolute inset-0 bg-black/10"></div>
        <div className="absolute top-4 right-4 flex gap-2">
          <Button
            variant="secondary"
            size="sm"
            className="bg-white/20 hover:bg-white/30 border-white/20"
            onClick={() => (window.location.href = "/settings")}
          >
            <Settings className="h-4 w-4" />
          </Button>
        </div>
      </div>

      <CardContent className="pt-0 pb-4">
        <div className="flex items-start space-x-4 -mt-8 relative z-10">
          <div className="relative">
            <Avatar className="w-16 h-16 border-4 border-background">
              <AvatarImage
                src={profile?.avatar_url}
                alt={profile?.display_name || user?.email}
              />
              <AvatarFallback className="text-lg font-semibold">
                {getInitials(
                  profile?.display_name ||
                    profile?.first_name ||
                    user?.email ||
                    "U",
                )}
              </AvatarFallback>
            </Avatar>
            {profile?.role && profile.role !== "basic" && (
              <div className="absolute -bottom-1 -right-1 p-1 bg-background rounded-full border-2 border-background">
                {getRoleIcon(profile.role)}
              </div>
            )}
          </div>

          <div className="flex-1 pt-4">
            <div className="flex items-center justify-between">
              <div>
                <h2 className="text-xl font-bold">
                  {profile?.display_name || profile?.first_name || "User"}
                </h2>
                <p className="text-muted-foreground text-sm">
                  @{profile?.username || user?.email?.split("@")[0]}
                </p>
              </div>

              <div className="flex items-center space-x-2">
                {unreadCount > 0 && (
                  <Badge variant="default" className="animate-pulse">
                    <Bell className="h-3 w-3 mr-1" />
                    {unreadCount}
                  </Badge>
                )}

                <Badge variant="outline" className="text-xs">
                  <MessageSquare className="h-3 w-3 mr-1" />
                  Messages
                </Badge>

                <Badge
                  variant="outline"
                  className="text-xs cursor-pointer"
                  onClick={() => (window.location.href = "/settings")}
                >
                  <Wallet className="h-3 w-3 mr-1" />
                  Wallet
                </Badge>

                {profile?.subscription_tier &&
                  profile.subscription_tier !== "free" && (
                    <Badge variant="secondary" className="text-xs capitalize">
                      <TrendingUp className="h-3 w-3 mr-1" />
                      {profile.subscription_tier}
                    </Badge>
                  )}
              </div>
            </div>
          </div>
        </div>

        {profile?.bio && (
          <div className="mt-4 text-sm text-muted-foreground">
            {profile.bio}
          </div>
        )}
      </CardContent>
    </Card>
  );
};

export default ProfileBanner;<|MERGE_RESOLUTION|>--- conflicted
+++ resolved
@@ -1,10 +1,10 @@
-<<<<<<< HEAD
+ codex/apply-eslint-typescript-rules
 import React from "react";
 import { Card, CardContent } from "@/components/ui/card";
 import { Avatar, AvatarFallback, AvatarImage } from "@/components/ui/avatar";
 import { Badge } from "@/components/ui/badge";
 import { Button } from "@/components/ui/button";
-=======
+
 import React from 'react';
 import { User } from '@supabase/supabase-js';
 import { Card, CardContent } from '@/components/ui/card';
@@ -18,18 +18,18 @@
   Bell, 
   Shield, 
 
->>>>>>> 24395e81
+ main
 import {
   Settings,
   Bell,
   Shield,
-<<<<<<< HEAD
+ codex/apply-eslint-typescript-rules
   Crown,
   MessageSquare,
   TrendingUp,
   Wallet,
 } from "lucide-react";
-=======
+
  main
   Crown,
   MessageSquare,
@@ -49,7 +49,7 @@
   subscription_tier?: string;
   bio?: string;
 }
->>>>>>> 24395e81
+ main
 
 interface ProfileBannerProps {
  xgqza0-codex/replace-instances-of-any-with-correct-types
