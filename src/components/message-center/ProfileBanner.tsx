 codex/apply-eslint-typescript-rules
import React from "react";
import { Card, CardContent } from "@/components/ui/card";
import { Avatar, AvatarFallback, AvatarImage } from "@/components/ui/avatar";
import { Badge } from "@/components/ui/badge";
import { Button } from "@/components/ui/button";

import React from 'react';
import { User } from '@supabase/supabase-js';
import { Card, CardContent } from '@/components/ui/card';
import { Avatar, AvatarFallback, AvatarImage } from '@/components/ui/avatar';
import { Badge } from '@/components/ui/badge';
import { Button } from '@/components/ui/button';
 codex/add-typescript-prop-types-to-components

 xgqza0-codex/replace-instances-of-any-with-correct-types
import { User } from '@supabase/supabase-js';
import { 
  Settings, 
  Bell, 
  Shield, 

 main
 main
import {
  Settings,
  Bell,
  Shield,
 codex/add-typescript-prop-types-to-components

 codex/apply-eslint-typescript-rules
  Crown,
  MessageSquare,
  TrendingUp,
  Wallet,
} from "lucide-react";

 main
 main
  Crown,
  MessageSquare,
  TrendingUp,
  Wallet
} from 'lucide-react';
<<<<<<< HEAD
import type { User } from '@supabase/supabase-js';
import type { Database } from '@/integrations/supabase/types';

interface ProfileBannerProps {
  user: User | null;
  profile: Database['public']['Tables']['profiles']['Row'] | null;
=======
import { User } from '@supabase/supabase-js';

 codex/add-typescript-prop-types-to-components
interface UserProfile {
  avatar_url?: string;
  display_name?: string;
  first_name?: string;
  last_name?: string;
  username?: string;
  subscription_tier?: string;
  role?: string;
  bio?: string;
}

interface ProfileBannerProps {
  user: User | null;
  profile: UserProfile | null;

import { User } from '@supabase/supabase-js';

interface UserProfileInfo {
  avatar_url?: string;
  display_name?: string;
  first_name?: string;
  username?: string;
  role?: string;
  subscription_tier?: string;
  bio?: string;
}
 main

interface ProfileBannerProps {
 xgqza0-codex/replace-instances-of-any-with-correct-types
  user: User | null;
  profile: UserProfileInfo | null;

 codex/replace-all-instances-of-any-in-codebase
  user: User | null;
  profile: Record<string, unknown> | null;

 codex/replace-any-with-correct-typescript-types
  user: {
    email?: string;
  } | null;
  profile: {
    avatar_url?: string;
    display_name?: string;
    first_name?: string;
    username?: string;
    role?: string;
    subscription_tier?: string;
    bio?: string;
  } | null;

  user: User | null;
  profile: Record<string, unknown> | null;
 main
 main
 main
 main
>>>>>>> 24881cb3
  unreadCount: number;
}

const ProfileBanner: React.FC<ProfileBannerProps> = ({
  user,
  profile,
  unreadCount,
}) => {
  const getInitials = (name: string) => {
    return (
      name
        ?.split(" ")
        .map((n) => n?.[0])
        .join("")
        .toUpperCase()
        .slice(0, 2) || "U"
    );
  };

  const getRoleIcon = (role: string) => {
    switch (role) {
      case "admin":
        return <Crown className="h-4 w-4 text-yellow-500" />;
      case "compliance":
        return <Shield className="h-4 w-4 text-blue-500" />;
      default:
        return null;
    }
  };

  const getSubscriptionColor = (tier: string) => {
    switch (tier) {
      case "premium":
        return "bg-gradient-to-r from-purple-500 to-pink-500";
      case "pro":
        return "bg-gradient-to-r from-blue-500 to-cyan-500";
      default:
        return "bg-gradient-to-r from-gray-400 to-gray-600";
    }
  };

  return (
    <Card className="overflow-hidden">
      <div
        className={`h-24 ${getSubscriptionColor(profile?.subscription_tier || "free")} relative`}
      >
        <div className="absolute inset-0 bg-black/10"></div>
        <div className="absolute top-4 right-4 flex gap-2">
          <Button
            variant="secondary"
            size="sm"
            className="bg-white/20 hover:bg-white/30 border-white/20"
            onClick={() => (window.location.href = "/settings")}
          >
            <Settings className="h-4 w-4" />
          </Button>
        </div>
      </div>

      <CardContent className="pt-0 pb-4">
        <div className="flex items-start space-x-4 -mt-8 relative z-10">
          <div className="relative">
            <Avatar className="w-16 h-16 border-4 border-background">
              <AvatarImage
                src={profile?.avatar_url}
                alt={profile?.display_name || user?.email}
              />
              <AvatarFallback className="text-lg font-semibold">
                {getInitials(
                  profile?.display_name ||
                    profile?.first_name ||
                    user?.email ||
                    "U",
                )}
              </AvatarFallback>
            </Avatar>
            {profile?.role && profile.role !== "basic" && (
              <div className="absolute -bottom-1 -right-1 p-1 bg-background rounded-full border-2 border-background">
                {getRoleIcon(profile.role)}
              </div>
            )}
          </div>

          <div className="flex-1 pt-4">
            <div className="flex items-center justify-between">
              <div>
                <h2 className="text-xl font-bold">
                  {profile?.display_name || profile?.first_name || "User"}
                </h2>
                <p className="text-muted-foreground text-sm">
                  @{profile?.username || user?.email?.split("@")[0]}
                </p>
              </div>

              <div className="flex items-center space-x-2">
                {unreadCount > 0 && (
                  <Badge variant="default" className="animate-pulse">
                    <Bell className="h-3 w-3 mr-1" />
                    {unreadCount}
                  </Badge>
                )}

                <Badge variant="outline" className="text-xs">
                  <MessageSquare className="h-3 w-3 mr-1" />
                  Messages
                </Badge>

                <Badge
                  variant="outline"
                  className="text-xs cursor-pointer"
                  onClick={() => (window.location.href = "/settings")}
                >
                  <Wallet className="h-3 w-3 mr-1" />
                  Wallet
                </Badge>

                {profile?.subscription_tier &&
                  profile.subscription_tier !== "free" && (
                    <Badge variant="secondary" className="text-xs capitalize">
                      <TrendingUp className="h-3 w-3 mr-1" />
                      {profile.subscription_tier}
                    </Badge>
                  )}
              </div>
            </div>
          </div>
        </div>

        {profile?.bio && (
          <div className="mt-4 text-sm text-muted-foreground">
            {profile.bio}
          </div>
        )}
      </CardContent>
    </Card>
  );
};

export default ProfileBanner;<|MERGE_RESOLUTION|>--- conflicted
+++ resolved
@@ -42,14 +42,14 @@
   TrendingUp,
   Wallet
 } from 'lucide-react';
-<<<<<<< HEAD
+ khfq01-codex/replace-instances-of-any-with-correct-types
 import type { User } from '@supabase/supabase-js';
 import type { Database } from '@/integrations/supabase/types';
 
 interface ProfileBannerProps {
   user: User | null;
   profile: Database['public']['Tables']['profiles']['Row'] | null;
-=======
+
 import { User } from '@supabase/supabase-js';
 
  codex/add-typescript-prop-types-to-components
@@ -110,7 +110,7 @@
  main
  main
  main
->>>>>>> 24881cb3
+ main
   unreadCount: number;
 }
 
