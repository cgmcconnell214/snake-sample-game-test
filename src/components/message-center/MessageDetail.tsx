 codex/apply-eslint-typescript-rules
import React from "react";
import { Card, CardContent, CardHeader, CardTitle } from "@/components/ui/card";
import { Button } from "@/components/ui/button";
import { Badge } from "@/components/ui/badge";
import { Avatar, AvatarFallback, AvatarImage } from "@/components/ui/avatar";
import { Reply, Forward, Archive, Star, Clock } from "lucide-react";
import AttachmentViewer from "./AttachmentViewer";

import React from 'react';
import { Card, CardContent, CardHeader, CardTitle } from '@/components/ui/card';
import { Button } from '@/components/ui/button';
import { Badge } from '@/components/ui/badge';
import { Avatar, AvatarFallback, AvatarImage } from '@/components/ui/avatar';
import { Reply, Forward, Archive, Star, Clock } from 'lucide-react';
import AttachmentViewer, { type Attachment } from './AttachmentViewer';

interface Attachment {
  name: string;
  url?: string;
  type?: string;
  size?: number;
}

interface Attachment {
  name: string;
  url?: string;
  type?: string;
  size?: number;
}

interface Attachment {
  name: string;
  url?: string;
  type?: string;
  size?: number;
}
 main

interface Message {
  id: string;
  sender_id: string | null;
  recipient_id: string;
  subject: string;
  content: string;
  message_type: string;
<<<<<<< HEAD
  attachments: Attachment[] | string;
=======
 xgqza0-codex/replace-instances-of-any-with-correct-types
  attachments: Attachment[] | string | null;

 codex/replace-all-instances-of-any-in-codebase
  attachments: Attachment[] | string | null;

 codex/replace-any-with-correct-typescript-types
  attachments: Attachment[] | string;

 codex/replace-instances-of-any-with-correct-types
  attachments: string | Record<string, unknown>[] | null;

  attachments: Attachment[];
 main
 main
 main
 main
>>>>>>> e377645c
  is_read: boolean;
  is_archived: boolean;
  created_at: string;
  sender_profile?: {
    first_name: string;
    last_name: string;
  } | null;
}

interface Attachment {
  name: string;
  url?: string;
  type?: string;
  size?: number;
}

interface MessageDetailProps {
  message: Message | null;
}

const MessageDetail: React.FC<MessageDetailProps> = ({ message }) => {
  const getInitials = (name: string) => {
    return name
      .split(" ")
      .map((n) => n[0])
      .join("")
      .toUpperCase()
      .slice(0, 2);
  };

  const getSenderInfo = () => {
    if (!message?.sender_id) return { name: "System", initials: "SYS" };
    if (message.sender_profile) {
      const name =
        `${message.sender_profile.first_name} ${message.sender_profile.last_name}`.trim();
      return { name: name || "User", initials: getInitials(name || "User") };
    }
    return { name: "User", initials: "U" };
  };

  return (
    <Card className="h-full">
      <CardHeader className="border-b">
        <div className="flex items-center justify-between">
          <CardTitle className="text-lg">Message Details</CardTitle>
          {message && (
            <div className="flex items-center space-x-2">
              <Badge
                variant={
                  message.message_type === "system" ? "default" : "outline"
                }
                className="text-xs"
              >
                {message.message_type}
              </Badge>
              {!message.is_read && (
                <Badge variant="secondary" className="text-xs">
                  New
                </Badge>
              )}
            </div>
          )}
        </div>
      </CardHeader>
      <CardContent className="p-6">
        {message ? (
          <div className="space-y-6">
            {/* Message Header */}
            <div className="space-y-4">
              <div className="flex items-start space-x-4">
                <Avatar className="w-10 h-10">
                  <AvatarFallback className="bg-primary/10 text-primary">
                    {getSenderInfo().initials}
                  </AvatarFallback>
                </Avatar>
                <div className="flex-1 min-w-0">
                  <div className="flex items-center justify-between">
                    <div>
                      <h3 className="font-semibold text-lg">
                        {message.subject}
                      </h3>
                      <div className="flex items-center space-x-2 text-sm text-muted-foreground mt-1">
                        <span>From: {getSenderInfo().name}</span>
                        <span>•</span>
                        <div className="flex items-center space-x-1">
                          <Clock className="h-3 w-3" />
                          <span>
                            {new Date(message.created_at).toLocaleString()}
                          </span>
                        </div>
                      </div>
                    </div>
                  </div>
                </div>
              </div>
            </div>

            {/* Message Content */}
            <div className="prose prose-sm max-w-none">
              <div className="bg-muted/30 rounded-lg p-4 border-l-4 border-primary/20">
                <p className="whitespace-pre-wrap text-foreground leading-relaxed">
                  {message.content}
                </p>
              </div>
            </div>

            {/* Attachments */}
            {(() => {
              const attachments =
                typeof message.attachments === "string"
                  ? JSON.parse(message.attachments || "[]")
                  : message.attachments || [];

              return (
                attachments.length > 0 && (
                  <AttachmentViewer attachments={attachments} />
                )
              );
            })()}

            {/* Action Buttons */}
            <div className="flex items-center space-x-2 pt-4 border-t">
              <Button variant="outline" size="sm">
                <Reply className="h-4 w-4 mr-2" />
                Reply
              </Button>
              <Button variant="outline" size="sm">
                <Forward className="h-4 w-4 mr-2" />
                Forward
              </Button>
              <Button variant="outline" size="sm">
                <Archive className="h-4 w-4 mr-2" />
                Archive
              </Button>
              <Button variant="outline" size="sm">
                <Star className="h-4 w-4 mr-2" />
                Star
              </Button>
            </div>
          </div>
        ) : (
          <div className="text-center text-muted-foreground py-12">
            <div className="w-16 h-16 bg-muted rounded-full flex items-center justify-center mx-auto mb-4">
              <Reply className="h-8 w-8" />
            </div>
            <h3 className="font-medium mb-2">No Message Selected</h3>
            <p className="text-sm">
              Select a message from the list to view its details
            </p>
          </div>
        )}
      </CardContent>
    </Card>
  );
};

export default MessageDetail;<|MERGE_RESOLUTION|>--- conflicted
+++ resolved
@@ -44,9 +44,9 @@
   subject: string;
   content: string;
   message_type: string;
-<<<<<<< HEAD
+ codex/add-typescript-prop-types-to-components
   attachments: Attachment[] | string;
-=======
+
  xgqza0-codex/replace-instances-of-any-with-correct-types
   attachments: Attachment[] | string | null;
 
@@ -64,7 +64,7 @@
  main
  main
  main
->>>>>>> e377645c
+ main
   is_read: boolean;
   is_archived: boolean;
   created_at: string;
