--- conflicted
+++ resolved
@@ -186,11 +186,11 @@
           <div className="mt-4 max-h-[70vh] overflow-auto">
             {selectedAttachment && (
               <div className="flex items-center justify-center">
-<<<<<<< HEAD
+ codex/apply-eslint-typescript-rules
                 {selectedAttachment.type?.startsWith("image/") ? (
-=======
+
                 {selectedAttachment.type?.startsWith('image/') ? (
->>>>>>> 24395e81
+ main
                   <img
                     src={selectedAttachment.url}
                     alt={selectedAttachment.name}
