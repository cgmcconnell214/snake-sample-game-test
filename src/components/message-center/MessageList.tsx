--- conflicted
+++ resolved
@@ -35,11 +35,11 @@
   MessageSquare, 
  main
   ChevronRight,
-<<<<<<< HEAD
+ khfq01-codex/replace-instances-of-any-with-correct-types
   Paperclip
 } from 'lucide-react';
 import { FileUploadResult } from '@/hooks/use-file-upload';
-=======
+
   Paperclip,
 } from "lucide-react";
 
@@ -49,7 +49,7 @@
   type?: string;
   size?: number;
 }
->>>>>>> 24881cb3
+ main
 
 interface Message {
   id: string;
@@ -58,9 +58,9 @@
   subject: string;
   content: string;
   message_type: string;
-<<<<<<< HEAD
+ khfq01-codex/replace-instances-of-any-with-correct-types
   attachments: string | FileUploadResult[] | null;
-=======
+
  codex/add-typescript-prop-types-to-components
   attachments: Attachment[] | string;
 
@@ -82,7 +82,7 @@
  main
  main
  main
->>>>>>> 24881cb3
+ main
   is_read: boolean;
   is_archived: boolean;
   created_at: string;
