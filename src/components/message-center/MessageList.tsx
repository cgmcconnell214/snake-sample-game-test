<<<<<<< HEAD
import React from "react";
import { Card, CardContent, CardHeader, CardTitle } from "@/components/ui/card";
import { Avatar, AvatarFallback, AvatarImage } from "@/components/ui/avatar";
import { Badge } from "@/components/ui/badge";
import {
  Clock,
  AlertCircle,
  FileText,
  User,
  Shield,
  MessageSquare,
=======
import React from 'react';
import { Card, CardContent, CardHeader, CardTitle } from '@/components/ui/card';
import { Avatar, AvatarFallback, AvatarImage } from '@/components/ui/avatar';
import { Badge } from '@/components/ui/badge';
 codex/replace-any-with-correct-typescript-types
import type { Attachment } from './AttachmentViewer';


interface Attachment {
  name: string;
  url?: string;
  type?: string;
  size?: number;
}
 main
import { 
  Clock, 
  AlertCircle, 
  FileText, 
  User, 
  Shield, 
  MessageSquare, 
>>>>>>> 24395e81
  ChevronRight,
  Paperclip,
} from "lucide-react";

interface Attachment {
  name: string;
  url?: string;
  type?: string;
  size?: number;
}

interface Message {
  id: string;
  sender_id: string | null;
  recipient_id: string;
  subject: string;
  content: string;
  message_type: string;
 xgqza0-codex/replace-instances-of-any-with-correct-types
  attachments: Attachment[] | string | null;

 codex/replace-all-instances-of-any-in-codebase
  attachments: Attachment[] | string | null;

 codex/replace-any-with-correct-typescript-types
  attachments: Attachment[] | string;

 codex/replace-instances-of-any-with-correct-types
  attachments: string | Record<string, unknown>[] | null;

  attachments: Attachment[];
 main
 main
 main
 main
  is_read: boolean;
  is_archived: boolean;
  created_at: string;
  sender_profile?: {
    first_name: string;
    last_name: string;
  } | null;
}

interface MessageListProps {
  messages: Message[];
  onMessageSelect: (message: Message) => void;
  onMarkAsRead: (messageId: string) => void;
}

const MessageList: React.FC<MessageListProps> = ({
  messages,
  onMessageSelect,
  onMarkAsRead,
}) => {
  const getMessageIcon = (type: string) => {
    switch (type) {
      case "system":
        return <AlertCircle className="h-4 w-4 text-primary" />;
      case "report":
        return <FileText className="h-4 w-4 text-green-500" />;
      case "compliance":
        return <Shield className="h-4 w-4 text-yellow-500" />;
      case "user":
        return <MessageSquare className="h-4 w-4 text-blue-500" />;
      default:
        return <User className="h-4 w-4 text-muted-foreground" />;
    }
  };

  const getInitials = (name: string) => {
    return (
      name
        ?.split(" ")
        .map((n) => n?.[0])
        .join("")
        .toUpperCase()
        .slice(0, 2) || "U"
    );
  };

  return (
    <Card className="h-full">
      <CardHeader className="border-b">
        <CardTitle className="text-lg">Messages</CardTitle>
      </CardHeader>
      <CardContent className="p-0 overflow-auto max-h-[600px]">
        {messages.length === 0 ? (
          <div className="flex flex-col items-center justify-center py-12 px-4 text-center">
            <MessageSquare className="h-12 w-12 text-muted-foreground mb-4" />
            <h3 className="font-medium text-lg mb-2">No messages found</h3>
            <p className="text-muted-foreground text-sm">
              Your inbox is empty or no messages match your search criteria
            </p>
          </div>
        ) : (
          <div className="divide-y">
            {messages.map((message) => {
              // Check if it has attachments
              const attachments =
                typeof message.attachments === "string"
                  ? JSON.parse(message.attachments || "[]")
                  : message.attachments || [];

              const hasAttachments = attachments.length > 0;

              return (
                <div
                  key={message.id}
                  className={`p-4 cursor-pointer hover:bg-muted/50 transition-all duration-200 relative ${
                    !message.is_read
                      ? "bg-primary/5 border-l-4 border-primary"
                      : "hover:shadow-sm border-l-4 border-transparent"
                  }`}
                  onClick={() => {
                    onMessageSelect(message);
                    if (!message.is_read) {
                      onMarkAsRead(message.id);
                    }
                  }}
                >
                  <div className="flex items-start gap-3">
                    <Avatar className="h-10 w-10">
                      <AvatarFallback
                        className={`${!message.is_read ? "bg-primary/10 text-primary" : "bg-muted-foreground/10"}`}
                      >
                        {message.sender_id
                          ? getInitials(
                              message.sender_profile?.first_name +
                                " " +
                                message.sender_profile?.last_name,
                            )
                          : "SYS"}
                      </AvatarFallback>
                    </Avatar>

                    <div className="flex-1 min-w-0">
                      <div className="flex items-center justify-between gap-2">
                        <div className="flex items-center gap-2">
                          <span
                            className={`font-medium truncate ${!message.is_read ? "text-primary" : ""}`}
                          >
                            {message.subject}
                          </span>
                          {!message.is_read && (
                            <Badge
                              variant="default"
                              className="h-2 w-2 p-0 rounded-full"
                            />
                          )}
                        </div>
                        <div className="flex items-center gap-2">
                          <Badge variant="outline" className="text-xs">
                            {getMessageIcon(message.message_type)}
                            <span className="ml-1 hidden sm:inline">
                              {message.message_type}
                            </span>
                          </Badge>
                        </div>
                      </div>

                      <div className="text-sm text-muted-foreground truncate mt-1">
                        {message.content}
                      </div>

                      <div className="flex items-center justify-between mt-2 text-xs text-muted-foreground">
                        <div className="flex items-center gap-2">
                          <span>
                            {message.sender_id
                              ? `${message.sender_profile?.first_name || "User"} ${message.sender_profile?.last_name || ""}`.trim()
                              : "System"}
                          </span>
                          {hasAttachments && (
                            <span className="flex items-center">
                              <Paperclip className="h-3 w-3 mr-1" />
                              {attachments.length}
                            </span>
                          )}
                        </div>
                        <div className="flex items-center">
                          <Clock className="h-3 w-3 mr-1" />
                          <span>
                            {new Date(message.created_at).toLocaleDateString()}
                          </span>
                        </div>
                      </div>
                    </div>

                    <ChevronRight className="h-5 w-5 text-muted-foreground/40" />
                  </div>
                </div>
              );
            })}
          </div>
        )}
      </CardContent>
    </Card>
  );
};

export default MessageList;<|MERGE_RESOLUTION|>--- conflicted
+++ resolved
@@ -1,4 +1,4 @@
-<<<<<<< HEAD
+ codex/apply-eslint-typescript-rules
 import React from "react";
 import { Card, CardContent, CardHeader, CardTitle } from "@/components/ui/card";
 import { Avatar, AvatarFallback, AvatarImage } from "@/components/ui/avatar";
@@ -10,7 +10,7 @@
   User,
   Shield,
   MessageSquare,
-=======
+
 import React from 'react';
 import { Card, CardContent, CardHeader, CardTitle } from '@/components/ui/card';
 import { Avatar, AvatarFallback, AvatarImage } from '@/components/ui/avatar';
@@ -33,7 +33,7 @@
   User, 
   Shield, 
   MessageSquare, 
->>>>>>> 24395e81
+ main
   ChevronRight,
   Paperclip,
 } from "lucide-react";
