import React, { useState } from "react";
import {
  Card,
  CardContent,
  CardDescription,
  CardHeader,
  CardTitle,
} from "@/components/ui/card";
import { Button } from "@/components/ui/button";
import { Input } from "@/components/ui/input";
import { Label } from "@/components/ui/label";
import { Tabs, TabsContent, TabsList, TabsTrigger } from "@/components/ui/tabs";
import { Badge } from "@/components/ui/badge";
import {
  Wallet,
  Plus,
  ArrowRightLeft,
  RefreshCw,
  Check,
  ChevronRight,
  X,
  Link as LinkIcon,
  DollarSign,
  CreditCard,
} from "lucide-react";
import { useToast } from "@/hooks/use-toast";
import { useAuth } from "@/contexts/AuthContext";

interface WalletAddress {
  id: string;
  name: string;
  address: string;
  type: string;
  isDefault: boolean;
}

const WalletIntegration: React.FC = () => {
  const { toast } = useToast();
  const { user } = useAuth();
  const [connecting, setConnecting] = useState(false);
  const [newWallet, setNewWallet] = useState({
    name: "",
    address: "",
    type: "xrpl",
  });

  // Demo wallet addresses
  const [walletAddresses, setWalletAddresses] = useState<WalletAddress[]>([
    {
      id: "1",
      name: "My XRPL Wallet",
      address: "rHEpFXJr7yfT3T2krFP74XaaDDRUTCQtRV",
      type: "xrpl",
      isDefault: true,
    },
  ]);

  const handleConnectWallet = () => {
    setConnecting(true);

    // Simulate connecting to wallet
    setTimeout(() => {
      setConnecting(false);
      toast({
        title: "Wallet Connected",
        description: "Your wallet has been connected successfully!",
      });

      // Add new wallet to the list
      if (newWallet.name && newWallet.address) {
        setWalletAddresses((prev) => [
          ...prev,
          {
            id: Date.now().toString(),
            name: newWallet.name,
            address: newWallet.address,
            type: newWallet.type,
            isDefault: false,
          },
        ]);
        setNewWallet({ name: "", address: "", type: "xrpl" });
      }
    }, 1500);
  };

  const handleDisconnect = (id: string) => {
    setWalletAddresses((prev) => prev.filter((wallet) => wallet.id !== id));
    toast({
      title: "Wallet Disconnected",
      description: "Your wallet has been disconnected.",
    });
  };

  const setAsDefault = (id: string) => {
    setWalletAddresses((prev) =>
      prev.map((wallet) => ({
        ...wallet,
        isDefault: wallet.id === id,
      })),
    );
    toast({
      title: "Default Wallet Updated",
      description: "Your default wallet has been updated.",
    });
  };

  const handleMakePayment = () => {
    const defaultWallet = walletAddresses.find((w) => w.isDefault);

    if (!defaultWallet) {
      toast({
        title: "No Default Wallet",
        description: "Please set a default wallet before making a payment.",
        variant: "destructive",
      });
      return;
    }

    toast({
      title: "Payment Initiated",
      description: "Your payment is being processed.",
    });

    // Simulate payment processing
    setTimeout(() => {
      toast({
        title: "Payment Successful",
        description: "Your payment has been processed successfully!",
      });
    }, 2000);
  };

  return (
    <Card className="w-full">
      <CardHeader>
        <CardTitle className="flex items-center space-x-2">
          <Wallet className="h-5 w-5" />
          <span>External Wallets</span>
        </CardTitle>
        <CardDescription>
          Connect and manage your cryptocurrency wallets
        </CardDescription>
      </CardHeader>
      <CardContent className="space-y-4">
        <Tabs defaultValue="connected" className="w-full">
          <TabsList className="grid grid-cols-2">
            <TabsTrigger value="connected">Connected Wallets</TabsTrigger>
            <TabsTrigger value="connect">Connect New Wallet</TabsTrigger>
          </TabsList>

          <TabsContent value="connected" className="space-y-4">
            {walletAddresses.length === 0 ? (
              <div className="text-center py-8">
                <Wallet className="h-12 w-12 mx-auto text-muted-foreground mb-4" />
                <h3 className="font-medium text-lg">No wallets connected</h3>
                <p className="text-muted-foreground text-sm mt-2">
                  Connect a wallet to start making transactions
                </p>
              </div>
            ) : (
              <div className="space-y-3">
                {walletAddresses.map((wallet) => (
                  <div
                    key={wallet.id}
                    className={`p-4 rounded-lg border flex items-center justify-between ${
                      wallet.isDefault ? "bg-primary/5 border-primary" : ""
                    }`}
                  >
                    <div className="flex items-center space-x-3">
                      <div className="bg-muted rounded-full p-2">
                        <Wallet className="h-4 w-4" />
                      </div>
                      <div>
                        <div className="font-medium flex items-center">
                          {wallet.name}
                          {wallet.isDefault && (
                            <Badge variant="outline" className="ml-2 text-xs">
                              Default
                            </Badge>
                          )}
                        </div>
                        <div className="text-xs text-muted-foreground flex items-center mt-1">
                          <span className="truncate max-w-[150px] sm:max-w-[200px] md:max-w-[300px]">
                            {wallet.address}
                          </span>
                          <Badge variant="secondary" className="ml-2 text-xs">
                            {wallet.type.toUpperCase()}
                          </Badge>
                        </div>
                      </div>
                    </div>
                    <div className="flex items-center space-x-2">
                      {!wallet.isDefault && (
                        <Button
                          variant="outline"
                          size="sm"
                          onClick={() => setAsDefault(wallet.id)}
                        >
                          <Check className="h-3 w-3 mr-1" />
                          Set Default
                        </Button>
                      )}
                      <Button
                        variant="ghost"
                        size="sm"
                        onClick={() => handleDisconnect(wallet.id)}
                      >
                        <X className="h-3 w-3 mr-1" />
                        Disconnect
                      </Button>
                    </div>
                  </div>
                ))}
              </div>
            )}

            <div className="pt-4 border-t mt-4">
              <Button
                className="w-full"
                onClick={handleMakePayment}
                disabled={walletAddresses.length === 0}
              >
                <DollarSign className="h-4 w-4 mr-2" />
                Make Payment
              </Button>
            </div>
          </TabsContent>

          <TabsContent value="connect" className="space-y-4">
            <div className="space-y-3">
              <div>
                <Label htmlFor="wallet-name">Wallet Name</Label>
                <Input
                  id="wallet-name"
                  placeholder="My XRPL Wallet"
                  value={newWallet.name}
                  onChange={(e) =>
                    setNewWallet((prev) => ({ ...prev, name: e.target.value }))
                  }
                  disabled={connecting}
                />
              </div>

              <div>
                <Label htmlFor="wallet-address">Wallet Address</Label>
                <Input
                  id="wallet-address"
                  placeholder="Enter your wallet address"
                  value={newWallet.address}
                  onChange={(e) =>
                    setNewWallet((prev) => ({
                      ...prev,
                      address: e.target.value,
                    }))
                  }
                  disabled={connecting}
                />
              </div>

              <div>
                <Label htmlFor="wallet-type">Wallet Type</Label>
                <select
                  id="wallet-type"
                  className="flex h-10 w-full rounded-md border border-input bg-background px-3 py-2 text-sm ring-offset-background file:border-0 file:bg-transparent file:text-sm file:font-medium placeholder:text-muted-foreground focus-visible:outline-none focus-visible:ring-2 focus-visible:ring-ring focus-visible:ring-offset-2 disabled:cursor-not-allowed disabled:opacity-50"
                  value={newWallet.type}
                  onChange={(e) =>
                    setNewWallet((prev) => ({ ...prev, type: e.target.value }))
                  }
                  disabled={connecting}
                >
                  <option value="xrpl">XRPL</option>
                  <option value="ethereum">Ethereum</option>
                  <option value="bitcoin">Bitcoin</option>
                </select>
              </div>
            </div>

            <Button
              onClick={handleConnectWallet}
              disabled={connecting || !newWallet.name || !newWallet.address}
              className="w-full"
            >
              {connecting ? (
                <>
                  <RefreshCw className="h-4 w-4 mr-2 animate-spin" />
                  Connecting...
                </>
              ) : (
                <>
                  <LinkIcon className="h-4 w-4 mr-2" />
                  Connect Wallet
                </>
              )}
            </Button>

            <div className="pt-2">
              <p className="text-sm text-muted-foreground">
                You can also use a third-party wallet provider:
              </p>
<<<<<<< HEAD
              <div className="grid grid-cols-2 gap-2 mt-2">
                <Button
                  variant="outline"
                  className="justify-start"
                  onClick={() =>
                    toast({
                      title: "Coming Soon",
                      description: "XRP Pay integration coming soon!",
                    })
                  }
                >
                  <CreditCard className="h-4 w-4 mr-2" />
                  XRP Pay
                </Button>
                <Button
                  variant="outline"
                  className="justify-start"
                  onClick={() =>
                    toast({
                      title: "Coming Soon",
                      description: "Xumm wallet integration coming soon!",
                    })
                  }
                >
                  <Wallet className="h-4 w-4 mr-2" />
                  Xumm
                </Button>
              </div>
=======
                <div className="grid grid-cols-2 gap-2 mt-2">
                  <Button
                    variant="outline"
                    className="justify-start"
                    onClick={() => window.open('https://xrpl.org/xrp-pay', '_blank')}
                  >
                    <CreditCard className="h-4 w-4 mr-2" />
                    XRP Pay
                  </Button>
                  <Button
                    variant="outline"
                    className="justify-start"
                    onClick={() => window.open('https://xumm.app', '_blank')}
                  >
                    <Wallet className="h-4 w-4 mr-2" />
                    Xumm
                  </Button>
                </div>
>>>>>>> 24395e81
            </div>
          </TabsContent>
        </Tabs>
      </CardContent>
    </Card>
  );
};

export default WalletIntegration;<|MERGE_RESOLUTION|>--- conflicted
+++ resolved
@@ -297,7 +297,7 @@
               <p className="text-sm text-muted-foreground">
                 You can also use a third-party wallet provider:
               </p>
-<<<<<<< HEAD
+ codex/apply-eslint-typescript-rules
               <div className="grid grid-cols-2 gap-2 mt-2">
                 <Button
                   variant="outline"
@@ -326,7 +326,7 @@
                   Xumm
                 </Button>
               </div>
-=======
+
                 <div className="grid grid-cols-2 gap-2 mt-2">
                   <Button
                     variant="outline"
@@ -345,7 +345,7 @@
                     Xumm
                   </Button>
                 </div>
->>>>>>> 24395e81
+ main
             </div>
           </TabsContent>
         </Tabs>
