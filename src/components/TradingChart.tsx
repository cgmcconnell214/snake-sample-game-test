<<<<<<< HEAD
import { useState } from "react";
import { Card, CardContent, CardHeader, CardTitle } from "@/components/ui/card";
import { Button } from "@/components/ui/button";
import { Badge } from "@/components/ui/badge";
import { TrendingUp, TrendingDown } from "lucide-react";
=======
import { useState, useEffect } from "react"
import { Card, CardContent, CardHeader, CardTitle } from "@/components/ui/card"
import { Button } from "@/components/ui/button"
import { Badge } from "@/components/ui/badge"
import { TrendingUp, TrendingDown } from "lucide-react"
>>>>>>> 24395e81

interface ChartDataPoint {
  time: string;
  price: number;
  volume: number;
}

<<<<<<< HEAD
const mockChartData: ChartDataPoint[] = [
  { time: "09:00", price: 125.5, volume: 1250 },
  { time: "09:30", price: 127.2, volume: 1890 },
  { time: "10:00", price: 124.8, volume: 2100 },
  { time: "10:30", price: 128.9, volume: 1750 },
  { time: "11:00", price: 132.4, volume: 2300 },
  { time: "11:30", price: 129.7, volume: 1680 },
  { time: "12:00", price: 131.2, volume: 1950 },
];

export function TradingChart({
  symbol = "GOLD-TOKEN",
  currentPrice = 131.2,
  change = 2.4,
}: {
  symbol?: string;
  currentPrice?: number;
  change?: number;
}): JSX.Element {
  const [timeframe, setTimeframe] = useState("1H");
  const isPositive = change >= 0;
=======
function generateMockChartData(basePrice: number): ChartDataPoint[] {
  const points: ChartDataPoint[] = []
  for (let i = 0; i < 7; i++) {
    const time = `${9 + i * 0.5}:00`
    const price = basePrice + (Math.random() - 0.5) * 5
    const volume = 1500 + Math.random() * 1000
    points.push({ time, price, volume })
  }
  return points
}

export function TradingChart({ symbol = "GOLD-TOKEN", currentPrice = 131.20, change = 2.4 }: {
  symbol?: string
  currentPrice?: number
  change?: number
}) {
  const [timeframe, setTimeframe] = useState("1H")
  const [chartData, setChartData] = useState<ChartDataPoint[]>(() => generateMockChartData(currentPrice))
  const isPositive = change >= 0
>>>>>>> 24395e81

  useEffect(() => {
    setChartData(generateMockChartData(currentPrice))
  }, [symbol, timeframe, currentPrice])

  return (
    <Card className="bg-card/50 backdrop-blur border-border/50">
      <CardHeader className="pb-2">
        <div className="flex items-center justify-between">
          <div className="flex items-center gap-4">
            <CardTitle className="text-xl font-bold">{symbol}</CardTitle>
            <Badge variant="outline" className="text-xs">
              XRPL
            </Badge>
          </div>
          <div className="flex gap-1">
            {["1M", "5M", "1H", "1D", "1W"].map((tf) => (
              <Button
                key={tf}
                variant={timeframe === tf ? "default" : "ghost"}
                size="sm"
                onClick={() => setTimeframe(tf)}
                className="text-xs px-2"
              >
                {tf}
              </Button>
            ))}
          </div>
        </div>
        <div className="flex items-center gap-3">
          <span className="text-2xl font-mono font-bold">
            ${currentPrice.toFixed(2)}
          </span>
          <div
            className={`flex items-center gap-1 ${isPositive ? "text-buy" : "text-sell"}`}
          >
            {isPositive ? (
              <TrendingUp className="h-4 w-4" />
            ) : (
              <TrendingDown className="h-4 w-4" />
            )}
            <span className="font-mono text-sm">
              {isPositive ? "+" : ""}
              {change.toFixed(2)}%
            </span>
          </div>
        </div>
      </CardHeader>
      <CardContent>
        <div className="h-64 relative">
          {/* Simple SVG Chart */}
          <svg className="w-full h-full" viewBox="0 0 400 200">
            <defs>
              <linearGradient
                id="priceGradient"
                x1="0%"
                y1="0%"
                x2="0%"
                y2="100%"
              >
                <stop
                  offset="0%"
                  stopColor="hsl(var(--primary))"
                  stopOpacity="0.3"
                />
                <stop
                  offset="100%"
                  stopColor="hsl(var(--primary))"
                  stopOpacity="0.0"
                />
              </linearGradient>
            </defs>

            {/* Grid lines */}
            {[0, 1, 2, 3, 4].map((i) => (
              <line
                key={i}
                x1="0"
                y1={40 * i}
                x2="400"
                y2={40 * i}
                stroke="hsl(var(--border))"
                strokeWidth="0.5"
                opacity="0.5"
              />
            ))}

            {/* Price line */}
            <polyline
              fill="none"
              stroke="hsl(var(--primary))"
              strokeWidth="2"
<<<<<<< HEAD
              points={mockChartData
                .map(
                  (point, i) =>
                    `${(i * 400) / (mockChartData.length - 1)},${200 - ((point.price - 120) / 15) * 200}`,
                )
                .join(" ")}
=======
              points={chartData.map((point, i) =>
                `${(i * 400) / (chartData.length - 1)},${200 - ((point.price - currentPrice) / 15 + 0.5) * 200}`
              ).join(' ')}
>>>>>>> 24395e81
            />

            {/* Fill area */}
            <polygon
              fill="url(#priceGradient)"
<<<<<<< HEAD
              points={`0,200 ${mockChartData
                .map(
                  (point, i) =>
                    `${(i * 400) / (mockChartData.length - 1)},${200 - ((point.price - 120) / 15) * 200}`,
                )
                .join(" ")} 400,200`}
=======
              points={`0,200 ${chartData.map((point, i) =>
                `${(i * 400) / (chartData.length - 1)},${200 - ((point.price - currentPrice) / 15 + 0.5) * 200}`
              ).join(' ')} 400,200`}
>>>>>>> 24395e81
            />
          </svg>

          {/* Volume bars at bottom */}
          <div className="absolute bottom-0 left-0 right-0 h-8 flex items-end gap-1">
            {chartData.map((point, i) => (
              <div
                key={i}
                className="flex-1 bg-muted/30 rounded-t"
                style={{ height: `${(point.volume / 2500) * 100}%` }}
              />
            ))}
          </div>
        </div>
      </CardContent>
    </Card>
  );
}<|MERGE_RESOLUTION|>--- conflicted
+++ resolved
@@ -1,16 +1,16 @@
-<<<<<<< HEAD
+ codex/apply-eslint-typescript-rules
 import { useState } from "react";
 import { Card, CardContent, CardHeader, CardTitle } from "@/components/ui/card";
 import { Button } from "@/components/ui/button";
 import { Badge } from "@/components/ui/badge";
 import { TrendingUp, TrendingDown } from "lucide-react";
-=======
+
 import { useState, useEffect } from "react"
 import { Card, CardContent, CardHeader, CardTitle } from "@/components/ui/card"
 import { Button } from "@/components/ui/button"
 import { Badge } from "@/components/ui/badge"
 import { TrendingUp, TrendingDown } from "lucide-react"
->>>>>>> 24395e81
+ main
 
 interface ChartDataPoint {
   time: string;
@@ -18,7 +18,7 @@
   volume: number;
 }
 
-<<<<<<< HEAD
+ codex/apply-eslint-typescript-rules
 const mockChartData: ChartDataPoint[] = [
   { time: "09:00", price: 125.5, volume: 1250 },
   { time: "09:30", price: 127.2, volume: 1890 },
@@ -40,7 +40,7 @@
 }): JSX.Element {
   const [timeframe, setTimeframe] = useState("1H");
   const isPositive = change >= 0;
-=======
+
 function generateMockChartData(basePrice: number): ChartDataPoint[] {
   const points: ChartDataPoint[] = []
   for (let i = 0; i < 7; i++) {
@@ -60,7 +60,7 @@
   const [timeframe, setTimeframe] = useState("1H")
   const [chartData, setChartData] = useState<ChartDataPoint[]>(() => generateMockChartData(currentPrice))
   const isPositive = change >= 0
->>>>>>> 24395e81
+ main
 
   useEffect(() => {
     setChartData(generateMockChartData(currentPrice))
@@ -153,35 +153,35 @@
               fill="none"
               stroke="hsl(var(--primary))"
               strokeWidth="2"
-<<<<<<< HEAD
+ codex/apply-eslint-typescript-rules
               points={mockChartData
                 .map(
                   (point, i) =>
                     `${(i * 400) / (mockChartData.length - 1)},${200 - ((point.price - 120) / 15) * 200}`,
                 )
                 .join(" ")}
-=======
+
               points={chartData.map((point, i) =>
                 `${(i * 400) / (chartData.length - 1)},${200 - ((point.price - currentPrice) / 15 + 0.5) * 200}`
               ).join(' ')}
->>>>>>> 24395e81
+ main
             />
 
             {/* Fill area */}
             <polygon
               fill="url(#priceGradient)"
-<<<<<<< HEAD
+ codex/apply-eslint-typescript-rules
               points={`0,200 ${mockChartData
                 .map(
                   (point, i) =>
                     `${(i * 400) / (mockChartData.length - 1)},${200 - ((point.price - 120) / 15) * 200}`,
                 )
                 .join(" ")} 400,200`}
-=======
+
               points={`0,200 ${chartData.map((point, i) =>
                 `${(i * 400) / (chartData.length - 1)},${200 - ((point.price - currentPrice) / 15 + 0.5) * 200}`
               ).join(' ')} 400,200`}
->>>>>>> 24395e81
+ main
             />
           </svg>
 
