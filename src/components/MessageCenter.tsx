--- conflicted
+++ resolved
@@ -42,9 +42,9 @@
 import ComposeMessage from './message-center/ComposeMessage';
 import ProfileBanner from './message-center/ProfileBanner';
 import MessageSearch from './message-center/MessageSearch';
-<<<<<<< HEAD
+ khfq01-codex/replace-instances-of-any-with-correct-types
 import { FileUploadResult } from '@/hooks/use-file-upload';
-=======
+
 import type { Attachment } from './message-center/AttachmentViewer';
 
 interface Attachment {
@@ -68,7 +68,7 @@
   size?: number;
 }
  main
->>>>>>> 24881cb3
+ main
 
 interface Message {
   id: string;
@@ -77,9 +77,9 @@
   subject: string;
   content: string;
   message_type: string;
-<<<<<<< HEAD
+ khfq01-codex/replace-instances-of-any-with-correct-types
   attachments: string | FileUploadResult[] | null;
-=======
+
  codex/add-typescript-prop-types-to-components
   attachments: Attachment[] | string;
 
@@ -101,7 +101,7 @@
  main
  main
  main
->>>>>>> 24881cb3
+ main
   is_read: boolean;
   is_archived: boolean;
   created_at: string;
