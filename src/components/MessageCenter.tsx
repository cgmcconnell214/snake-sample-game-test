import React, { useState, useEffect } from 'react';
import { Card, CardContent, CardDescription, CardHeader, CardTitle } from '@/components/ui/card';
import { Button } from '@/components/ui/button';
import { Badge } from '@/components/ui/badge';
import { Input } from '@/components/ui/input';
import { Tabs, TabsContent, TabsList, TabsTrigger } from '@/components/ui/tabs';
import { 
  Mail, 
  Send, 
  Inbox, 
  Archive, 
  Search
} from 'lucide-react';
import { supabase } from '@/integrations/supabase/client';
import { useAuth } from '@/contexts/AuthContext';
import { useToast } from '@/hooks/use-toast';
import MessageList from './message-center/MessageList';
import MessageDetail from './message-center/MessageDetail';
import ComposeMessage from './message-center/ComposeMessage';
import ProfileBanner from './message-center/ProfileBanner';
import MessageSearch from './message-center/MessageSearch';
import type { Attachment } from './message-center/AttachmentViewer';

interface Attachment {
  name: string;
  url?: string;
  type?: string;
  size?: number;
}

interface Attachment {
  name: string;
  url?: string;
  type?: string;
  size?: number;
}

interface Attachment {
  name: string;
  url?: string;
  type?: string;
  size?: number;
}

interface Message {
  id: string;
  sender_id: string | null;
  recipient_id: string;
  subject: string;
  content: string;
  message_type: string;
<<<<<<< HEAD
  attachments: Attachment[] | string | null;
=======
 codex/replace-all-instances-of-any-in-codebase
  attachments: Attachment[] | string | null;

 codex/replace-any-with-correct-typescript-types
  attachments: Attachment[] | string;

 codex/replace-instances-of-any-with-correct-types
  attachments: string | Record<string, unknown>[] | null;

  attachments: Attachment[];
 main
 main
 main
>>>>>>> 37c140c4
  is_read: boolean;
  is_archived: boolean;
  created_at: string;
  sender_profile?: {
    first_name: string;
    last_name: string;
  } | null;
}

const MessageCenter: React.FC = () => {
  const [messages, setMessages] = useState<Message[]>([]);
  const [loading, setLoading] = useState(true);
  const [selectedMessage, setSelectedMessage] = useState<Message | null>(null);
  const [searchTerm, setSearchTerm] = useState('');
  const { user, profile } = useAuth();
  const { toast } = useToast();

  useEffect(() => {
    if (user) {
      fetchMessages();
    }
  }, [user]);

  const fetchMessages = async () => {
    try {
      const { data, error } = await supabase
        .from('user_messages')
        .select('*')
        .eq('recipient_id', user?.id)
        .order('created_at', { ascending: false });

      if (error) throw error;
      setMessages(data || []);
    } catch (error) {
      console.error('Error fetching messages:', error);
      toast({
        title: "Error",
        description: "Failed to load messages.",
        variant: "destructive",
      });
    } finally {
      setLoading(false);
    }
  };

  const markAsRead = async (messageId: string) => {
    try {
      const { error } = await supabase
        .from('user_messages')
        .update({ is_read: true })
        .eq('id', messageId);

      if (error) throw error;
      
      setMessages(prev => prev.map(msg => 
        msg.id === messageId ? { ...msg, is_read: true } : msg
      ));
    } catch (error) {
      console.error('Error marking message as read:', error);
    }
  };

  const filteredMessages = messages.filter(msg =>
    msg.subject.toLowerCase().includes(searchTerm.toLowerCase()) ||
    msg.content.toLowerCase().includes(searchTerm.toLowerCase())
  );

  const unreadCount = messages.filter(msg => !msg.is_read).length;

  if (loading) {
    return (
      <div className="container mx-auto p-6">
        <div className="flex items-center justify-center h-64">
          <div className="text-center">
            <div className="animate-spin rounded-full h-8 w-8 border-b-2 border-primary mx-auto mb-4"></div>
            <p>Loading messages...</p>
          </div>
        </div>
      </div>
    );
  }

  return (
    <div className="container mx-auto p-6 space-y-6">
      {/* Profile Banner */}
      <ProfileBanner user={user} profile={profile} unreadCount={unreadCount} />
      
      <div className="flex items-center justify-between">
        <h1 className="text-3xl font-bold">Message Center</h1>
        <div className="flex items-center space-x-2">
          <Badge variant="outline">
            <Mail className="w-4 h-4 mr-1" />
            {unreadCount} Unread
          </Badge>
        </div>
      </div>

      <Tabs defaultValue="inbox" className="w-full">
        <TabsList>
          <TabsTrigger value="inbox">
            <Inbox className="h-4 w-4 mr-2" />
            Inbox ({messages.length})
          </TabsTrigger>
          <TabsTrigger value="compose">
            <Send className="h-4 w-4 mr-2" />
            Compose
          </TabsTrigger>
        </TabsList>

        <TabsContent value="inbox" className="space-y-4">
          <MessageSearch 
            searchTerm={searchTerm}
            onSearchChange={setSearchTerm}
            totalMessages={messages.length}
            filteredCount={filteredMessages.length}
          />

          <div className="grid grid-cols-1 lg:grid-cols-2 gap-6">
            <MessageList 
              messages={filteredMessages}
              onMessageSelect={setSelectedMessage}
              onMarkAsRead={markAsRead}
            />
            <MessageDetail message={selectedMessage} />
          </div>
        </TabsContent>

        <TabsContent value="compose" className="space-y-4">
          <ComposeMessage onMessageSent={fetchMessages} />
        </TabsContent>
      </Tabs>
    </div>
  );
};

export default MessageCenter;<|MERGE_RESOLUTION|>--- conflicted
+++ resolved
@@ -49,9 +49,9 @@
   subject: string;
   content: string;
   message_type: string;
-<<<<<<< HEAD
+ xgqza0-codex/replace-instances-of-any-with-correct-types
   attachments: Attachment[] | string | null;
-=======
+
  codex/replace-all-instances-of-any-in-codebase
   attachments: Attachment[] | string | null;
 
@@ -65,7 +65,7 @@
  main
  main
  main
->>>>>>> 37c140c4
+ main
   is_read: boolean;
   is_archived: boolean;
   created_at: string;
