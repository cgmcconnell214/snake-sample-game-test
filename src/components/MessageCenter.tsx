--- conflicted
+++ resolved
@@ -35,15 +35,15 @@
   subject: string;
   content: string;
   message_type: string;
-<<<<<<< HEAD
+ codex/replace-any-with-correct-typescript-types
   attachments: Attachment[] | string;
-=======
+
  codex/replace-instances-of-any-with-correct-types
   attachments: string | Record<string, unknown>[] | null;
 
   attachments: Attachment[];
  main
->>>>>>> 8343bb0e
+ main
   is_read: boolean;
   is_archived: boolean;
   created_at: string;
