--- conflicted
+++ resolved
@@ -29,13 +29,13 @@
   function_name: string;
   contract_type: string;
   xrpl_transaction_type: string;
-<<<<<<< HEAD
+ xgqza0-codex/replace-instances-of-any-with-correct-types
   parameters: Record<string, unknown> | null;
   compliance_rules: Record<string, unknown> | null;
-=======
+
   parameters: Record<string, unknown>;
   compliance_rules: Record<string, unknown>;
->>>>>>> 37c140c4
+ main
   deployment_status: string;
   version: string;
   created_at: string;
@@ -45,11 +45,11 @@
   id: string;
   function_name: string;
   transaction_type: string;
-<<<<<<< HEAD
+ xgqza0-codex/replace-instances-of-any-with-correct-types
   parameters: Record<string, unknown> | null;
-=======
+
   parameters: Record<string, unknown>;
->>>>>>> 37c140c4
+ main
   status: string;
   xrpl_transaction_hash?: string;
   created_at: string;
@@ -59,17 +59,17 @@
 interface XRPLConfig {
   id: string;
   network_type: string;
-<<<<<<< HEAD
+ xgqza0-codex/replace-instances-of-any-with-correct-types
   compliance_settings: Record<string, unknown> | null;
   minting_policies: Record<string, unknown> | null;
   kyc_requirements: Record<string, unknown> | null;
   regulatory_framework: Record<string, unknown> | null;
-=======
+
   compliance_settings: Record<string, unknown>;
   minting_policies: Record<string, unknown>;
   kyc_requirements: Record<string, unknown>;
   regulatory_framework: Record<string, unknown>;
->>>>>>> 37c140c4
+ main
 }
 
 const BlockchainManager: React.FC = () => {
