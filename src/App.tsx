--- conflicted
+++ resolved
@@ -10,6 +10,8 @@
 import { AppSidebar } from "@/components/AppSidebar";
 import ProtectedRoute from "@/components/ProtectedRoute";
 import ErrorBoundary from "@/components/ErrorBoundary";
+
+// Pages
 import Dashboard from "./pages/Dashboard";
 import Tokenize from "./pages/Tokenize";
 import Trading from "./pages/Trading";
@@ -20,8 +22,6 @@
 import Reports from "./pages/Reports";
 import Settings from "./pages/Settings";
 import UserProfile from "./pages/UserProfile";
-import MessageCenter from "./components/MessageCenter";
-import IPTokenization from "./components/IPTokenization";
 import Admin from "./pages/Admin";
 import Blockchain from "./pages/Blockchain";
 import AIAgents from "./pages/AIAgents";
@@ -47,20 +47,24 @@
 import Auth from "./pages/Auth";
 import Index from "./pages/Index";
 import NotFound from "./pages/NotFound";
-import SocialFeed from "./components/social/SocialFeed";
-import EnhancedUserProfile from "./components/social/EnhancedUserProfile";
-import FollowersPage from "./components/social/FollowersPage";
-import NotificationCenter from "./components/NotificationCenter";
 import MarketplaceNew from "./pages/MarketplaceNew";
 import LearningPortalNew from "./pages/LearningPortalNew";
 import LiveClassesNew from "./pages/LiveClassesNew";
 import LiquidityPoolsNew from "./pages/LiquidityPoolsNew";
 import CourseDetail from "./pages/CourseDetail";
 import CourseCreator from "./pages/CourseCreator";
-import CourseBuilder from "@/components/learning/CourseBuilder";
 import RedeemEnrollment from "./pages/RedeemEnrollment";
 import Onboarding from "./pages/Onboarding";
 import BadgeProgression from "./pages/BadgeProgression";
+
+// Components
+import MessageCenter from "./components/MessageCenter";
+import IPTokenization from "./components/IPTokenization";
+import CourseBuilder from "@/components/learning/CourseBuilder";
+import SocialFeed from "./components/social/SocialFeed";
+import EnhancedUserProfile from "./components/social/EnhancedUserProfile";
+import FollowersPage from "./components/social/FollowersPage";
+import NotificationCenter from "./components/NotificationCenter";
 
 const queryClient = new QueryClient({
   defaultOptions: {
@@ -149,56 +153,6 @@
                                   <ProtectedRoute requiredRole="admin">
                                     <Blockchain />
                                   </ProtectedRoute>
-<<<<<<< HEAD
-                                } />
-                                
-                                {/* New 5-Layer Navigation */}
-                                <Route path="ai-agents" element={<AIAgents />} />
-                                <Route path="ai-trading-bots" element={<AITradingBots />} />
-                                <Route path="smart-contracts" element={<SmartContracts />} />
-                                <Route path="workflow-automation" element={<WorkflowAutomation />} />
-                                <Route path="learning" element={<LearningPortal />} />
-                                <Route path="learning/courses" element={<LearningPortalNew />} />
-                                <Route path="learning/courses/:slug" element={<CourseDetail />} />
-                                <Route path="learning/creator" element={<CourseCreator />} />
-                                <Route path="learning/creator/:id" element={<CourseBuilder />} />
-                                <Route path="certification" element={<Certification />} />
-                                <Route path="onboarding" element={<Onboarding />} />
-                                <Route path="badges" element={<BadgeProgression />} />
-                                <Route path="live-classes" element={<LiveClasses />} />
-                                <Route path="live-classes/new" element={<LiveClassesNew />} />
-                                <Route path="divine-trust" element={<DivineTrust />} />
-                                <Route
-                                  path="kingdom-entry"
-                                  element={
-                                    <ProtectedRoute requiredRole="premium">
-                                      <KingdomEntry />
-                                    </ProtectedRoute>
-                                  }
-                                />
-                                <Route path="sacred-law" element={<SacredLaw />} />
-                                <Route path="marketplace" element={<Marketplace />} />
-                                <Route path="marketplace/browse" element={<MarketplaceNew />} />
-                                <Route path="liquidity" element={<LiquidityPools />} />
-                                <Route path="liquidity/pools" element={<LiquidityPoolsNew />} />
-                                <Route path="escrow" element={<EscrowVaults />} />
-                                <Route path="node-management" element={<NodeManagement />} />
-                                <Route path="data-sync" element={<DataSync />} />
-                                <Route path="diagnostics" element={<SystemDiagnostics />} />
-                                <Route path="legal-safehouse" element={<LegalSafehouse />} />
-                                <Route path="asset-provenance" element={<AssetProvenance />} />
-                                <Route path="tokenomics" element={<TokenomicsPage />} />
-                                <Route path="dev-playground" element={<DevPlayground />} />
-                                
-                                {/* Social Media Routes */}
-                                <Route path="social" element={<SocialFeed />} />
-                                <Route path="social/profile" element={<EnhancedUserProfile />} />
-                                <Route path="social/followers" element={<FollowersPage />} />
-                                
-                                <Route path="*" element={<NotFound />} />
-                              </Routes>
-                            </ErrorBoundary>
-=======
                                 )}
                               />
 
@@ -207,6 +161,8 @@
                               <Route path="ai-trading-bots" element={withSuspense(<AITradingBots />)} />
                               <Route path="smart-contracts" element={withSuspense(<SmartContracts />)} />
                               <Route path="workflow-automation" element={withSuspense(<WorkflowAutomation />)} />
+
+                              {/* Learning */}
                               <Route path="learning" element={withSuspense(<LearningPortal />)} />
                               <Route path="learning/courses" element={withSuspense(<LearningPortalNew />)} />
                               <Route path="learning/courses/:slug" element={withSuspense(<CourseDetail />)} />
@@ -215,32 +171,44 @@
                               <Route path="certification" element={withSuspense(<Certification />)} />
                               <Route path="onboarding" element={withSuspense(<Onboarding />)} />
                               <Route path="badges" element={withSuspense(<BadgeProgression />)} />
+
+                              {/* Live / Trust / Law */}
                               <Route path="live-classes" element={withSuspense(<LiveClasses />)} />
                               <Route path="live-classes/new" element={withSuspense(<LiveClassesNew />)} />
                               <Route path="divine-trust" element={withSuspense(<DivineTrust />)} />
-                              <Route path="kingdom-entry" element={withSuspense(<KingdomEntry />)} />
+                              <Route
+                                path="kingdom-entry"
+                                element={withSuspense(
+                                  <ProtectedRoute requiredRole="premium">
+                                    <KingdomEntry />
+                                  </ProtectedRoute>
+                                )}
+                              />
                               <Route path="sacred-law" element={withSuspense(<SacredLaw />)} />
+
+                              {/* Market / Liquidity / DeFi */}
                               <Route path="marketplace" element={withSuspense(<Marketplace />)} />
                               <Route path="marketplace/browse" element={withSuspense(<MarketplaceNew />)} />
                               <Route path="liquidity" element={withSuspense(<LiquidityPools />)} />
                               <Route path="liquidity/pools" element={withSuspense(<LiquidityPoolsNew />)} />
                               <Route path="escrow" element={withSuspense(<EscrowVaults />)} />
+                              <Route path="tokenomics" element={withSuspense(<TokenomicsPage />)} />
+
+                              {/* Infra / Ops */}
                               <Route path="node-management" element={withSuspense(<NodeManagement />)} />
                               <Route path="data-sync" element={withSuspense(<DataSync />)} />
                               <Route path="diagnostics" element={withSuspense(<SystemDiagnostics />)} />
                               <Route path="legal-safehouse" element={withSuspense(<LegalSafehouse />)} />
                               <Route path="asset-provenance" element={withSuspense(<AssetProvenance />)} />
-                              <Route path="tokenomics" element={withSuspense(<TokenomicsPage />)} />
                               <Route path="dev-playground" element={withSuspense(<DevPlayground />)} />
 
-                              {/* Social Media Routes */}
+                              {/* Social */}
                               <Route path="social" element={withSuspense(<SocialFeed />)} />
                               <Route path="social/profile" element={withSuspense(<EnhancedUserProfile />)} />
                               <Route path="social/followers" element={withSuspense(<FollowersPage />)} />
 
                               <Route path="*" element={withSuspense(<NotFound />)} />
                             </Routes>
->>>>>>> 8955c7dc
                           </main>
                         </div>
                       </div>
@@ -249,6 +217,8 @@
                 )}
               />
             </Routes>
+
+            {/* Non-nested route outside /app */}
             <Routes>
               <Route path="/redeem/:code" element={withSuspense(<RedeemEnrollment />)} />
             </Routes>
