--- conflicted
+++ resolved
@@ -49,10 +49,10 @@
   defaultOptions: {
     queries: {
       retry: (failureCount, error: unknown) => {
-<<<<<<< HEAD
+ codex/replace-instances-of-any-with-correct-types
         // TODO: Verify correct type for error
-=======
->>>>>>> f9e45745
+
+ main
         // Don't retry on 4xx errors
         if (error?.status >= 400 && error?.status < 500) return false;
         return failureCount < 3;
