--- conflicted
+++ resolved
@@ -29,7 +29,7 @@
 import SmartContracts from "./pages/SmartContracts";
 import WorkflowAutomation from "./pages/WorkflowAutomation";
 import LearningPortal from "./pages/LearningPortal";
-import LearningPortalNew from "./pages/LearningPortalNew"; // <-- added to satisfy route
+import LearningPortalNew from "./pages/LearningPortalNew";
 import Certification from "./pages/Certification";
 import LiveClasses from "./pages/LiveClasses";
 import DivineTrust from "./pages/DivineTrust";
@@ -189,7 +189,7 @@
                               <Route path="marketplace" element={withSuspense(<Marketplace />)} />
                               <Route path="marketplace/browse" element={withSuspense(<MarketplaceNew />)} />
                               <Route path="liquidity" element={withSuspense(<LiquidityPools />)} />
-                              <Route path="liquidity/pools" element={withSuspense(<LiquityPoolsNew />)} />
+                              <Route path="liquidity/pools" element={withSuspense(<LiquidityPoolsNew />)} />
                               <Route path="escrow" element={withSuspense(<EscrowVaults />)} />
                               <Route path="tokenomics" element={withSuspense(<TokenomicsPage />)} />
 
@@ -217,11 +217,7 @@
               />
             </Routes>
 
-<<<<<<< HEAD
-            {/* Non-nested route that must live outside /app */}
-=======
             {/* Non-nested route outside /app */}
->>>>>>> 37d832cd
             <Routes>
               <Route path="/redeem/:code" element={withSuspense(<RedeemEnrollment />)} />
             </Routes>
