--- conflicted
+++ resolved
@@ -153,50 +153,6 @@
                                   <ProtectedRoute requiredRole="admin">
                                     <Blockchain />
                                   </ProtectedRoute>
-<<<<<<< HEAD
-                                } />
-                                
-                                {/* New 5-Layer Navigation */}
-                                <Route path="ai-agents" element={<AIAgents />} />
-                                <Route path="ai-trading-bots" element={<AITradingBots />} />
-                                <Route path="smart-contracts" element={<SmartContracts />} />
-                                <Route path="workflow-automation" element={<WorkflowAutomation />} />
-                                <Route path="learning" element={<LearningPortal />} />
-                                <Route path="learning/courses" element={<LearningPortalNew />} />
-                                <Route path="learning/courses/:slug" element={<CourseDetail />} />
-                                <Route path="learning/creator" element={<CourseCreator />} />
-                                <Route path="learning/creator/:id" element={<CourseBuilder />} />
-                                <Route path="certification" element={<Certification />} />
-                                <Route path="onboarding" element={<Onboarding />} />
-                                <Route path="badges" element={<BadgeProgression />} />
-                                <Route path="live-classes" element={<LiveClasses />} />
-                                <Route path="live-classes/new" element={<LiveClassesNew />} />
-                                <Route path="divine-trust" element={<DivineTrust />} />
-                                <Route path="kingdom-entry" element={<KingdomEntry />} />
-                                <Route path="sacred-law" element={<SacredLaw />} />
-                                <Route path="marketplace" element={<Marketplace />} />
-                                <Route path="marketplace/browse" element={<MarketplaceNew />} />
-                                <Route path="liquidity" element={<LiquidityPools />} />
-                                <Route path="liquidity/pools" element={<LiquidityPoolsNew />} />
-                                <Route path="escrow" element={<EscrowVaults />} />
-                                <Route path="node-management" element={<NodeManagement />} />
-                                <Route path="data-sync" element={<DataSync />} />
-                                <Route path="diagnostics" element={<SystemDiagnostics />} />
-                                <Route path="legal-safehouse" element={<LegalSafehouse />} />
-                                <Route path="asset-provenance" element={<AssetProvenance />} />
-                                <Route path="tokenomics" element={<TokenomicsPage />} />
-                                <Route path="token-supply" element={<TokenSupply />} />
-                                <Route path="dev-playground" element={<DevPlayground />} />
-                                
-                                {/* Social Media Routes */}
-                                <Route path="social" element={<SocialFeed />} />
-                                <Route path="social/profile" element={<EnhancedUserProfile />} />
-                                <Route path="social/followers" element={<FollowersPage />} />
-                                
-                                <Route path="*" element={<NotFound />} />
-                              </Routes>
-                            </ErrorBoundary>
-=======
                                 )}
                               />
 
@@ -237,6 +193,7 @@
                               <Route path="liquidity/pools" element={withSuspense(<LiquidityPoolsNew />)} />
                               <Route path="escrow" element={withSuspense(<EscrowVaults />)} />
                               <Route path="tokenomics" element={withSuspense(<TokenomicsPage />)} />
+                              <Route path="token-supply" element={withSuspense(<TokenSupply />)} />
 
                               {/* Infra / Ops */}
                               <Route path="node-management" element={withSuspense(<NodeManagement />)} />
@@ -253,7 +210,6 @@
 
                               <Route path="*" element={withSuspense(<NotFound />)} />
                             </Routes>
->>>>>>> ae9a2b6a
                           </main>
                         </div>
                       </div>
