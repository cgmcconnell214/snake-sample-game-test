import { useState } from 'react';
import { supabase } from '@/integrations/supabase/client';
import { useAuth } from '@/contexts/AuthContext';

export interface AvatarUploadResult {
  url: string;
}

export function useAvatar() {
  const [uploading, setUploading] = useState(false);
  const [progress, setProgress] = useState(0);
  const [error, setError] = useState<string | null>(null);
  const { user, refreshProfile } = useAuth();

  const uploadAvatar = async (file: File): Promise<AvatarUploadResult | null> => {
    if (!file || !user?.id) return null;
    
    setUploading(true);
    setProgress(0);
    setError(null);
    
    try {
      // Create unique filename
      const fileName = `${user.id}/avatar-${Date.now()}.${file.name.split('.').pop()}`;
      
      // Upload to Supabase Storage
      const { data: uploadData, error: uploadError } = await supabase.storage
        .from('avatars')
        .upload(fileName, file, {
          cacheControl: '3600',
          upsert: true
        });

      if (uploadError) {
        console.error('Upload error:', uploadError);
        throw uploadError;
      }

      // Get public URL
      const { data: { publicUrl } } = supabase.storage
        .from('avatars')
        .getPublicUrl(fileName);

      // Update user_profiles - this will automatically sync to profiles via trigger
      const { error: updateError } = await supabase
        .from('user_profiles')
        .update({ avatar_url: publicUrl })
        .eq('user_id', user.id);

      if (updateError) {
        console.error('Profile update error:', updateError);
        throw updateError;
      }

      // Call refreshProfile to update the context
      await refreshProfile();

      return { url: publicUrl };
    } catch (err: unknown) {
      console.error('Avatar upload error:', err);
<<<<<<< HEAD
      const error = err as Error;
      setError(error.message || 'Failed to upload avatar');
=======
      // eslint-disable-next-line @typescript-eslint/no-explicit-any
      setError((err as any).message || 'Failed to upload avatar');
>>>>>>> f9e45745
      throw err;
    } finally {
      setUploading(false);
    }
  };

  return {
    uploadAvatar,
    uploading,
    progress,
    error,
  };
}<|MERGE_RESOLUTION|>--- conflicted
+++ resolved
@@ -58,13 +58,13 @@
       return { url: publicUrl };
     } catch (err: unknown) {
       console.error('Avatar upload error:', err);
-<<<<<<< HEAD
+ codex/replace-instances-of-any-with-correct-types
       const error = err as Error;
       setError(error.message || 'Failed to upload avatar');
-=======
+
       // eslint-disable-next-line @typescript-eslint/no-explicit-any
       setError((err as any).message || 'Failed to upload avatar');
->>>>>>> f9e45745
+ main
       throw err;
     } finally {
       setUploading(false);
