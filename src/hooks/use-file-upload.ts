--- conflicted
+++ resolved
@@ -84,8 +84,8 @@
 
       return results;
     } catch (err: unknown) {
-<<<<<<< HEAD
-=======
+ xgqza0-codex/replace-instances-of-any-with-correct-types
+
  codex/replace-all-instances-of-any-in-codebase
 
  codex/replace-any-with-correct-typescript-types
@@ -96,7 +96,7 @@
       setError(error.message || 'Failed to upload files');
       throw error;
 
->>>>>>> 37c140c4
+ main
       console.error('Upload error:', err);
  codex/replace-instances-of-any-with-correct-types
       const error = err as Error;
