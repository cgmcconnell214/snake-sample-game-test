import { useState } from 'react';
import { supabase } from '@/integrations/supabase/client';

export interface FileUploadResult {
  name: string;
  url: string;
  size: number;
  type: string;
}

export function useFileUpload() {
  const [uploading, setUploading] = useState(false);
  const [progress, setProgress] = useState(0);
  const [error, setError] = useState<string | null>(null);

  const uploadFiles = async (
    files: File[],
    bucketName: string = 'message-attachments',
    folderPath: string = ''
  ): Promise<FileUploadResult[]> => {
    if (!files.length) return [];
    
    setUploading(true);
    setProgress(0);
    setError(null);
    
    try {
      // Create the storage bucket if it doesn't exist
      try {
        // Check if bucket exists
        const { data: buckets } = await supabase.storage.listBuckets();
        const bucketExists = buckets?.some(bucket => bucket.name === bucketName);
        
        if (!bucketExists) {
          // Create bucket silently fails if it already exists
          await supabase.storage.createBucket(bucketName, {
            public: false, // Files are not publicly accessible
          });
        }
      } catch (err) {
        console.warn('Error checking/creating bucket:', err);
        // Continue anyway as the bucket might already exist
      }

      const results: FileUploadResult[] = [];
      let completedUploads = 0;

      const uploadPromises = files.map(async (file) => {
        const fileExt = file.name.split('.').pop();
        const fileName = `${Date.now()}_${Math.random().toString(36).substring(2, 15)}.${fileExt}`;
        const filePath = folderPath ? `${folderPath}/${fileName}` : fileName;

        const { data, error: uploadError } = await supabase.storage
          .from(bucketName)
          .upload(filePath, file, {
            cacheControl: '3600',
            upsert: false,
          });

        if (uploadError) {
          console.error('Error uploading file:', uploadError);
          throw new Error(`Failed to upload ${file.name}: ${uploadError.message}`);
        }

        // Get the URL for the uploaded file
        const { data: urlData } = supabase.storage
          .from(bucketName)
          .getPublicUrl(data?.path || filePath);

        completedUploads++;
        setProgress(Math.floor((completedUploads / files.length) * 100));

        return {
          name: file.name,
          url: urlData.publicUrl,
          size: file.size,
          type: file.type,
        };
      });

      // Process all uploads concurrently
      const uploadResults = await Promise.all(uploadPromises);
      results.push(...uploadResults);

      return results;
    } catch (err: unknown) {
<<<<<<< HEAD
      // TODO: Verify correct error type
      console.error('Upload error:', err);
      const error = err as Error;
      setError(error.message || 'Failed to upload files');
      throw error;
=======
      console.error('Upload error:', err);
 codex/replace-instances-of-any-with-correct-types
      const error = err as Error;
      setError(error.message || 'Failed to upload files');

      // eslint-disable-next-line @typescript-eslint/no-explicit-any
      setError((err as any).message || 'Failed to upload files');
 main
      throw err;
>>>>>>> 8343bb0e
    } finally {
      setUploading(false);
    }
  };

  return {
    uploadFiles,
    uploading,
    progress,
    error,
  };
}<|MERGE_RESOLUTION|>--- conflicted
+++ resolved
@@ -84,13 +84,13 @@
 
       return results;
     } catch (err: unknown) {
-<<<<<<< HEAD
+ codex/replace-any-with-correct-typescript-types
       // TODO: Verify correct error type
       console.error('Upload error:', err);
       const error = err as Error;
       setError(error.message || 'Failed to upload files');
       throw error;
-=======
+
       console.error('Upload error:', err);
  codex/replace-instances-of-any-with-correct-types
       const error = err as Error;
@@ -100,7 +100,7 @@
       setError((err as any).message || 'Failed to upload files');
  main
       throw err;
->>>>>>> 8343bb0e
+ main
     } finally {
       setUploading(false);
     }
