--- conflicted
+++ resolved
@@ -85,13 +85,13 @@
       return results;
     } catch (err: unknown) {
       console.error('Upload error:', err);
-<<<<<<< HEAD
+ codex/replace-instances-of-any-with-correct-types
       const error = err as Error;
       setError(error.message || 'Failed to upload files');
-=======
+
       // eslint-disable-next-line @typescript-eslint/no-explicit-any
       setError((err as any).message || 'Failed to upload files');
->>>>>>> f9e45745
+ main
       throw err;
     } finally {
       setUploading(false);
